package water.api;

import hex.SupervisedModel;
import water.api.FrameV2.ColSpecifierV2;

/**
 * An instance of a SupervisedModelParameters schema contains the common SupervisedModel build parameters (e.g., response_column).
 */
abstract public class SupervisedModelParametersSchema<P extends SupervisedModel.SupervisedParameters, S extends SupervisedModelParametersSchema<P, S>> extends ModelParametersSchema<P, S> {

  static public String[] own_fields = new String[] { "response_column", "do_classification", "balance_classes", "class_sampling_factors", "max_after_balance_size" };

  // TODO: pass these as a new helper class that contains frame and vec; right now we have no automagic way to
  // know which frame a Vec name corresponds to, so there's hardwired logic in the adaptor which knows that these
  // column names are related to training_frame.
  @API(help="Response column", is_member_of_frames={"training_frame", "validation_frame"}, is_mutually_exclusive_with={"ignored_columns"}, direction=API.Direction.INOUT)
  public ColSpecifierV2 response_column;

  @API(help="Convert the response column to an enum (forcing a classification instead of a regression) if needed.", direction=API.Direction.INOUT)
  public boolean do_classification;

  /*Imbalanced Classes*/
  /**
   * For imbalanced data, balance training data class counts via
   * over/under-sampling. This can result in improved predictive accuracy.
   */
  @API(help = "Balance training data class counts via over/under-sampling (for imbalanced data).", level = API.Level.secondary, direction=API.Direction.INOUT)
  public boolean balance_classes;

  /**
   * Desired over/under-sampling ratios per class (lexicographic order).
   * Only when balance_classes is enabled.
   * If not specified, they will be automatically computed to obtain class balance during training.
   */
  @API(help="Desired over/under-sampling ratios per class (in lexicographic order). If not specified, sampling factors will be automatically computed to obtain class balance during training. Requires balance_classes.", level = API.Level.expert, direction=API.Direction.INOUT)
  public float[] class_sampling_factors;

  /**
   * When classes are balanced, limit the resulting dataset size to the
   * specified multiple of the original dataset size.
   */
  @API(help = "Maximum relative size of the training data after balancing class counts (can be less than 1.0). Requires balance_classes.", /* dmin=1e-3, */ level = API.Level.expert, direction=API.Direction.INOUT)
  public float max_after_balance_size;
<<<<<<< HEAD
=======

  @API(help="Score validation set on each major model-building iteration; can be slow")
  public boolean score_each_iteration;

  @Override
  public S fillFromImpl(P impl) {
    super.fillFromImpl(impl);

    this.do_classification = impl._convert_to_enum;
    return (S)this;
  }

  @Override
  public P fillImpl(P impl) {
    super.fillImpl(impl);

    impl._convert_to_enum = this.do_classification;
    return impl;
  }
>>>>>>> 0082de06
}<|MERGE_RESOLUTION|>--- conflicted
+++ resolved
@@ -8,23 +8,23 @@
  */
 abstract public class SupervisedModelParametersSchema<P extends SupervisedModel.SupervisedParameters, S extends SupervisedModelParametersSchema<P, S>> extends ModelParametersSchema<P, S> {
 
-  static public String[] own_fields = new String[] { "response_column", "do_classification", "balance_classes", "class_sampling_factors", "max_after_balance_size" };
+  static public String[] own_fields = new String[]{"response_column", "do_classification", "balance_classes", "class_sampling_factors", "max_after_balance_size"};
 
   // TODO: pass these as a new helper class that contains frame and vec; right now we have no automagic way to
   // know which frame a Vec name corresponds to, so there's hardwired logic in the adaptor which knows that these
   // column names are related to training_frame.
-  @API(help="Response column", is_member_of_frames={"training_frame", "validation_frame"}, is_mutually_exclusive_with={"ignored_columns"}, direction=API.Direction.INOUT)
+  @API(help = "Response column", is_member_of_frames = {"training_frame", "validation_frame"}, is_mutually_exclusive_with = {"ignored_columns"}, direction = API.Direction.INOUT)
   public ColSpecifierV2 response_column;
 
-  @API(help="Convert the response column to an enum (forcing a classification instead of a regression) if needed.", direction=API.Direction.INOUT)
-  public boolean do_classification;
+  @API(help="Convert the response column to an enum (forcing a classification instead of a regression) if needed.", direction=API.Direction.OUTPUT)
+  public boolean convert_to_enum;
 
   /*Imbalanced Classes*/
   /**
    * For imbalanced data, balance training data class counts via
    * over/under-sampling. This can result in improved predictive accuracy.
    */
-  @API(help = "Balance training data class counts via over/under-sampling (for imbalanced data).", level = API.Level.secondary, direction=API.Direction.INOUT)
+  @API(help = "Balance training data class counts via over/under-sampling (for imbalanced data).", level = API.Level.secondary, direction = API.Direction.INOUT)
   public boolean balance_classes;
 
   /**
@@ -32,35 +32,13 @@
    * Only when balance_classes is enabled.
    * If not specified, they will be automatically computed to obtain class balance during training.
    */
-  @API(help="Desired over/under-sampling ratios per class (in lexicographic order). If not specified, sampling factors will be automatically computed to obtain class balance during training. Requires balance_classes.", level = API.Level.expert, direction=API.Direction.INOUT)
+  @API(help = "Desired over/under-sampling ratios per class (in lexicographic order). If not specified, sampling factors will be automatically computed to obtain class balance during training. Requires balance_classes.", level = API.Level.expert, direction = API.Direction.INOUT)
   public float[] class_sampling_factors;
 
   /**
    * When classes are balanced, limit the resulting dataset size to the
    * specified multiple of the original dataset size.
    */
-  @API(help = "Maximum relative size of the training data after balancing class counts (can be less than 1.0). Requires balance_classes.", /* dmin=1e-3, */ level = API.Level.expert, direction=API.Direction.INOUT)
+  @API(help = "Maximum relative size of the training data after balancing class counts (can be less than 1.0). Requires balance_classes.", /* dmin=1e-3, */ level = API.Level.expert, direction = API.Direction.INOUT)
   public float max_after_balance_size;
-<<<<<<< HEAD
-=======
-
-  @API(help="Score validation set on each major model-building iteration; can be slow")
-  public boolean score_each_iteration;
-
-  @Override
-  public S fillFromImpl(P impl) {
-    super.fillFromImpl(impl);
-
-    this.do_classification = impl._convert_to_enum;
-    return (S)this;
-  }
-
-  @Override
-  public P fillImpl(P impl) {
-    super.fillImpl(impl);
-
-    impl._convert_to_enum = this.do_classification;
-    return impl;
-  }
->>>>>>> 0082de06
 }