package water.rapids;

import water.*;
import water.fvec.Chunk;
import water.fvec.Frame;
import water.fvec.Vec;
import water.util.ArrayUtils;
import water.util.Log;
import water.util.PrettyPrint;

import java.util.Arrays;
import java.util.Hashtable;

class RadixCount extends MRTask<RadixCount> {
  public static class Long2DArray extends Iced {
    Long2DArray(int len) { _val = new long[len][]; }
    long _val[][];
  }
  Long2DArray _counts;
  int _biggestBit;
  int _col;
  boolean _isLeft; // used to determine the unique DKV names since DF._key is null now and before only an RTMP name anyway

  RadixCount(boolean isLeft, int biggestBit, int col) {
    _isLeft = isLeft;
    _biggestBit = biggestBit;
    _col = col;
  }

  // make a unique deterministic key as a function of frame, column and node
  // make it homed to the owning node
  static Key getKey(boolean isLeft, int col, H2ONode node) {
    Key ans = Key.make("__radix_order__MSBNodeCounts_col" + col + "_node" + node.index() + (isLeft ? "_LEFT" : "_RIGHT"));
    // Each node's contents is different so the node number needs to be in the key
    // TO DO: need the biggestBit in here too, that the MSB is offset from
    //Log.info(ans.toString());
    return ans;
  }

  @Override protected void setupLocal() {
    _counts = new Long2DArray(_fr.anyVec().nChunks());
  }

  @Override public void map( Chunk chk ) {
    long tmp[] = _counts._val[chk.cidx()] = new long[256];
    int shift = _biggestBit-8;
    if (shift<0) shift = 0;
    // TO DO: assert chk instanceof integer or enum;  -- but how?  // alternatively: chk.getClass().equals(C8Chunk.class)
    for (int r=0; r<chk._len; r++) {
      tmp[(int) (chk.at8(r) >> shift & 0xFFL)]++;  // forget the L => wrong answer with no type warning from IntelliJ
      // TODO - use _mem directly. Hist the compressed bytes and then shift the histogram afterwards when reducing.
    }
  }

  @Override protected void closeLocal() {
    //Log.info("Putting MSB counts for column " + _col + " over my chunks (node " + H2O.SELF + ") for frame " + _frameKey);
    //Log.info("Putting");
    DKV.put(getKey(_isLeft, _col, H2O.SELF), _counts, _fs, true);
    // just the MSB counts per chunk on this node.  Most of this spine will be empty here.  TO DO: could condense to just the chunks on this node but for now, leave sparse.
    // We'll use this sparse spine right now on this node and the reduce happens on _o and _x later
    //super.postLocal();
  }
}

class SplitByMSBLocal extends MRTask<SplitByMSBLocal> {
  private transient long _counts[][];
  transient long _o[][][];  // transient ok because there is no reduce here between nodes, and important to save shipping back to caller.
  transient byte _x[][][];
  boolean _isLeft;
  int _biggestBit, _batchSize, _bytesUsed[], _keySize;
  int[]_col;
  long _numRowsOnThisNode;
  Key _linkTwoMRTask;

  static Hashtable<Key,SplitByMSBLocal> MOVESHASH = new Hashtable<>();
  SplitByMSBLocal(boolean isLeft, int biggestBit, int keySize, int batchSize, int bytesUsed[], int[] col, Key linkTwoMRTask) {
    _isLeft = isLeft;
    _biggestBit = biggestBit; _batchSize=batchSize; _bytesUsed = bytesUsed; _col = col;
    _keySize = keySize;  // ArrayUtils.sum(_bytesUsed) -1;
    _linkTwoMRTask = linkTwoMRTask;
    //setProfile(true);
  }

  @Override protected void setupLocal() {

    // Log.info("Getting RadixCounts for column " + _col[0] + " from myself (node " + H2O.SELF + ") for Frame " + _frameKey );
    // Log.info("Getting");
    Key k = RadixCount.getKey(_isLeft, _col[0], H2O.SELF);
    _counts = ((RadixCount.Long2DArray)DKV.getGet(k))._val;   // get the sparse spine for this node, created and DKV-put above
    DKV.remove(k);
    // try {
    //   Thread.sleep(10000);
    // } catch (InterruptedException e) {
    //   e.printStackTrace();
    // }
    // First cumulate MSB count histograms across the chunks in this node
    long MSBhist[] = new long[256];
    int nc = _fr.anyVec().nChunks();
    assert nc == _counts.length;
    for (int c = 0; c < nc; c++) {
      if (_counts[c]!=null) {
        for (int h = 0; h < 256; h++) {
          MSBhist[h] += _counts[c][h];
        }
      }
    }
    _numRowsOnThisNode = ArrayUtils.sum(MSBhist);   // we just use this count for the DKV data transfer rate message
    if (ArrayUtils.maxValue(MSBhist) > Math.max(1000, _fr.numRows() / 20 / H2O.CLOUD.size())) {  // TO DO: better test of a good even split
      Log.warn("RadixOrder(): load balancing on this node not optimal (max value should be <= "
              + (Math.max(1000, _fr.numRows() / 20 / H2O.CLOUD.size()))
              + " " + Arrays.toString(MSBhist) + ")");
    }
    /*System.out.println("_MSBhist on this node (biggestBit==" + _biggestBit + ") ...");
    for (int m=1; m<16; m+=2) {
      // print MSB 0-5, 16-21, etc to get a feel for distribution without wrapping line width when large numbers
      System.out.print(String.format("%3d",m*16) + ": ");
      for (int n=0; n<6; n++) System.out.print(String.format("%9d",_MSBhist[m*16 + n]) + " ");
      System.out.println(" ...");
    }*/
    // shared between threads on the same node, all mappers write into distinct locations (no conflicts, no need to atomic updates, etc.)
    System.out.print("Allocating _o and _x buckets on this node with known size up front ... ");
    long t0 = System.nanoTime();
    _o = new long[256][][];
    _x = new byte[256][][];  // for each bucket, there might be > 2^31 bytes, so an extra dimension for that
    for (int msb = 0; msb < 256; msb++) {
      if (MSBhist[msb] == 0) continue;
      int nbatch = (int) (MSBhist[msb]-1)/_batchSize +1;  // at least one batch
      int lastSize = (int) (MSBhist[msb] - (nbatch-1) * _batchSize);   // the size of the last batch (could be batchSize)
      assert nbatch == 1;  // Prevent large testing for now.  TO DO: test nbatch>0 by reducing batchSize very small and comparing results with non-batched
      assert lastSize > 0;
      _o[msb] = new long[nbatch][];
      _x[msb] = new byte[nbatch][];
      int b;
      for (b = 0; b < nbatch-1; b++) {
        _o[msb][b] = new long[_batchSize];          // TO DO?: use MemoryManager.malloc8()
        _x[msb][b] = new byte[_batchSize * _keySize];
      }
      _o[msb][b] = new long[lastSize];
      _x[msb][b] = new byte[lastSize * _keySize];
    }
    System.out.println("done in " + (System.nanoTime() - t0 / 1e9));

    // TO DO: otherwise, expand width. Once too wide (and interestingly large width may not be a problem since small buckets won't impact cache),
    // start rolling up bins (maybe into pairs or even quads)
    // System.out.print("Columwise cumulate of chunk level MSB hists ... ");
    for (int msb = 0; msb < 256; msb++) {
      long rollSum = 0;  // each of the 256 columns starts at 0 for the 0th chunk. This 0 offsets into x[MSBvalue][batch div][mod] and o[MSBvalue][batch div][mod]
      for (int c = 0; c < nc; c++) {
        if (_counts[c] == null) continue;
        long tmp = _counts[c][msb];
        _counts[c][msb] = rollSum; //Warning: modify the POJO DKV cache, but that's fine since this node won't ask for the original DKV.get() version again
        rollSum += tmp;
      }
    }

    MOVESHASH.put(_linkTwoMRTask, this);

    // System.out.println("done");
    // NB: no radix skipping in this version (unlike data.table we'll use biggestBit and assume further bits are used).
  }


  @Override public void map(Chunk chk[]) {
    // System.out.println("Starting MoveByFirstByte.map() for chunk " + chk[0].cidx());
    long myCounts[] = _counts[chk[0].cidx()]; //cumulative offsets into o and x
    if (myCounts == null) {
      System.out.println("myCounts empty for chunk " + chk[0].cidx());
      return;
    }

    //int leftAlign = (8-(_biggestBit % 8)) % 8;   // only the first column is left aligned, currently. But they all could be for better splitting.

    // Loop through this chunk and write the byte key and the source row into the local MSB buckets
    long t0 = System.nanoTime();
    for (int r=0; r<chk[0]._len; r++) {    // tight, branch free and cache efficient (surprisingly)
      long thisx = chk[0].at8(r);  // - _colMin[0]) << leftAlign;  (don't subtract colMin because it unlikely helps compression and makes joining 2 compressed keys more difficult and expensive).
      int shift = _biggestBit-8;
      if (shift<0) shift = 0;
      int MSBvalue = (int) (thisx >> shift & 0xFFL);
      long target = myCounts[MSBvalue]++;
      int batch = (int) (target / _batchSize);
      int offset = (int) (target % _batchSize);
      if (_o[MSBvalue] == null) throw new RuntimeException("Internal error: o_[MSBvalue] is null. Should never happen.");
      _o[MSBvalue][batch][offset] = (long) r + chk[0].start();    // move i and the index.

      byte this_x[] = _x[MSBvalue][batch];
      offset *= _keySize; //can't overflow because batchsize was chosen above to be maxByteSize/max(keysize,8)
      for (int i = _bytesUsed[0] - 1; i >= 0; i--) {   // a loop because I don't believe System.arraycopy() can copy parts of (byte[])long to byte[]
        this_x[offset + i] = (byte) (thisx & 0xFF);
        thisx >>= 8;
      }
      for (int c=1; c<chk.length; c++) {  // TO DO: left align subsequent
        offset += _bytesUsed[c-1]-1;  // advance offset by the previous field width
        thisx = chk[c].at8(r);        // TO DO : compress with a scale factor such as dates stored as ms since epoch / 3600000L
        for (int i = _bytesUsed[c] - 1; i >= 0; i--) {
          this_x[offset + i] = (byte) (thisx & 0xFF);
          thisx >>= 8;
        }
      }
    }
    // System.out.println(System.currentTimeMillis() + " MoveByFirstByte.map() into MSB buckets for chunk " + chk[0].cidx() + " took : " + (System.nanoTime() - t0) / 1e9);
  }

  static H2ONode ownerOfMSB(int MSBvalue) {
    // TO DO: this isn't properly working for efficiency. This value should pick the value of where it is, somehow.
    //        Why not getSortedOXHeader(MSBvalue).home_node() ?
    //int blocksize = (int) Math.ceil(256. / H2O.CLOUD.size());
    //H2ONode node = H2O.CLOUD._memary[MSBvalue / blocksize];
    H2ONode node = H2O.CLOUD._memary[MSBvalue % H2O.CLOUD.size()];   // spread it around more.
    return node;
  }

  public static Key getNodeOXbatchKey(boolean isLeft, int MSBvalue, int node, int batch) {
    Key ans = Key.make("__radix_order__NodeOXbatch_MSB" + MSBvalue + "_node" + node + "_batch" + batch + (isLeft ? "_LEFT" : "_RIGHT"),
            (byte) 1, Key.HIDDEN_USER_KEY, false, SplitByMSBLocal.ownerOfMSB(MSBvalue));
    return ans;
  }

  public static Key getSortedOXbatchKey(boolean isLeft, int MSBvalue, int batch) {
    Key ans = Key.make("__radix_order__SortedOXbatch_MSB" + MSBvalue + "_batch" + batch + (isLeft ? "_LEFT" : "_RIGHT"),
            (byte) 1, Key.HIDDEN_USER_KEY, false, SplitByMSBLocal.ownerOfMSB(MSBvalue));
    return ans;
  }


  public static class OXbatch extends Iced {
    OXbatch(long[] o, byte[] x) { _o = o; _x = x; }
    long[/*batchSize or lastSize*/] _o;
    byte[/*batchSize or lastSize*/] _x;
  }

  public static Key getMSBNodeHeaderKey(boolean isLeft, int MSBvalue, int node) {
    Key ans = Key.make("__radix_order__OXNodeHeader_MSB" + MSBvalue + "_node" + node + (isLeft ? "_LEFT" : "_RIGHT"),
            (byte) 1, Key.HIDDEN_USER_KEY, false, SplitByMSBLocal.ownerOfMSB(MSBvalue));
    return ans;
  }

  public static class MSBNodeHeader extends Iced {
    MSBNodeHeader(int MSBnodeChunkCounts[/*chunks*/]) { _MSBnodeChunkCounts = MSBnodeChunkCounts;}
    int _MSBnodeChunkCounts[];   // a vector of the number of contributions from each chunk.  Since each chunk is length int, this must less than that, so int
  }

  // Push o/x in chunks to owning nodes
  void SendSplitMSB() {
    // Futures fs = new Futures();
    // System.out.println(System.currentTimeMillis() + " Starting MoveByFirstByte.PushFirstByteBatches() ... ");
    int numChunks = _fr.anyVec().nChunks();

    // The map() above ran above for each chunk on this node. Although this data was written to _o and _x in the order of chunk number (because we
    // calculated those offsets in order in the prior step), the chunk numbers will likely have gaps because chunks are distributed across nodes
    // not using a modulo approach but something like chunk1 on node1, chunk2 on node2, etc then modulo after that. Also, as tables undergo
    // changes as a result of user action, their distribution of chunks to nodes could change or be changed (e.g. 'Thomas' rebalance()') for various reasons.
    // When the helper node (i.e the node doing all the A's) gets the A's from this node, it must stack all this nodes' A's with the A's from the other
    // nodes in chunk order in order to maintain the original order of the A's within the global table.
    // To to do that, this node must tell the helper node where the boundaries are in _o and _x.  That's what the first for loop below does.
    // The helper node doesn't need to be sent the corresponding chunk numbers. He already knows them from the Vec header which he already has locally.
    // TODO: perhaps write to o_ and x_ in batches in the first place, and just send more and smaller objects via the DKV.  This makes the stitching much easier
    // on the helper node too, as it doesn't need to worry about batch boundaries in the source data.  Then it might be easier to parallelize that helper part.
    // The thinking was that if each chunk generated 256 objects, that would flood the DKV with keys?
    // TODO: send nChunks * 256.  Currently we do nNodes * 256.  Or avoid DKV altogether if possible.

    System.out.print("Starting SendSplitMSB on this node (keySize is " + _keySize + " as [");
    for (int i=0; i<_bytesUsed.length; i++) System.out.print(" "+_bytesUsed[i]);
    System.out.println(" ]) ...");

    long t0 = System.nanoTime();
    Futures fs = new Futures();
    for (int msb =0; msb <_o.length /*256*/; ++msb) {   // TODO this can be done in parallel, surely
      // "I found my A's (msb=0) and now I'll send them to the node doing all the A's"
      // "I'll send you a long vector of _o and _x (batched if very long) along with where the boundaries are."
      // "You don't need to know the chunk numbers of these boundaries, because you know the node of each chunk from your local Vec header"
      if(_o[msb] == null) continue;
      fs.add(H2O.submitTask(new SendOne(msb, numChunks)));
    }
    fs.blockForPending();
    double timeTaken = (System.nanoTime() - t0) / 1e9;
    long bytes = _numRowsOnThisNode*( 8/*_o*/ + _keySize) + 64;
    System.out.println("took : " + timeTaken);
    System.out.println("  DKV.put " + PrettyPrint.bytes(bytes) + " @ " +
                       String.format("%.3f", bytes / timeTaken / (1024*1024*1024)) + " GByte/sec  [10Gbit = 1.25GByte/sec]");
  }

  class SendOne extends H2O.H2OCountedCompleter<SendOne> {
    // Nothing on remote node here, just a local parallel loop
    int _msb;
    SendOne(int msb, int numChunks) {
      _msb = msb;
      // maybe needed _priority = nextThrPriority();  // bump locally AND ship this priority to the worker where the priority() getter will query it
    }
    //@Override public byte priority() { return _priority; }
    //private byte _priority;

<<<<<<< HEAD
    @Override
    public void compute2() {
      int numChunks = 0;  // how many of the chunks on this node had some rows with this MSB
=======
    @Override protected void compute2() {
      int numChunks = 0;  // how many of the chunks are on this node
>>>>>>> 343bf822
      for (int c=0; c<_counts.length; c++) {
        if (_counts[c] != null)  // the map() allocated the 256 vector in the spine slots for this node's chunks
          numChunks++;           // even if _counts[c][_msb]==0 (no _msb for this chunk) we'll store that because needed by line marked LINE_ANCHOR_1 below.
      }
      int MSBnodeChunkCounts[] = new int[numChunks];   // make dense.  And by construction (i.e. cumulative counts) these chunks contributed in order
      int j=0;
      long lastCount = 0; // _counts are cumulative at this stage so need to diff
      for (int c=0; c<_counts.length; c++) {
        if (_counts[c] != null) {
          if (_counts[c][_msb] == 0) {  // robust in case we skipped zeros when accumulating
            MSBnodeChunkCounts[j] = 0;
          } else {
            MSBnodeChunkCounts[j] = (int)(_counts[c][_msb] - lastCount);  // _counts is long so it can be accumulated in-place iirc.  TODO: check
            lastCount = _counts[c][_msb];
          }
          j++;
        }
      }
      MSBNodeHeader msbh = new MSBNodeHeader(MSBnodeChunkCounts);
      //Log.info("Putting MSB node headers for Frame " + _frameKey + " for MSB " + msb);
      //Log.info("Putting msb " + msb + " on node " + H2O.SELF.index());
      DKV.put(getMSBNodeHeaderKey(_isLeft, _msb, H2O.SELF.index()), msbh, _fs, true);   // TODO - check with Thomas but I don't think the _fs here matters because we're already in a counted completer, but we need the _fs so we can get to noLocalCache=true which does matter
      for (int b=0;b<_o[_msb].length; b++) {
        OXbatch ox = new OXbatch(_o[_msb][b], _x[_msb][b]);   // this does not copy in Java, just references
        //Log.info("Putting OX batch for Frame " + _frameKey + " for batch " + b + " for MSB " + msb);
        //Log.info("Putting");
        DKV.put(getNodeOXbatchKey(_isLeft, _msb, H2O.SELF.index(), b), ox, _fs, true);
      }
      tryComplete();
    }
  }

}


class SendSplitMSB extends MRTask<SendSplitMSB> {
  Key _linkTwoMRTask;
  SendSplitMSB(Key linkTwoMRTask) {
    _linkTwoMRTask = linkTwoMRTask;
  }
  @Override public void setupLocal() {
    SplitByMSBLocal.MOVESHASH.get(_linkTwoMRTask).SendSplitMSB();
    SplitByMSBLocal.MOVESHASH.remove(_linkTwoMRTask);
  }
}

// It is intended that several of these SingleThreadRadixOrder run on the same node, to utilize the cores available.
// The initial MSB needs to split by num nodes * cpus per node; e.g. 256 is pretty good for 10 nodes of 32 cores. Later, use 9 bits, or a few more bits accordingly.
// Its this 256 * 4kB = 1MB that needs to be < cache per core for cache write efficiency in MoveByFirstByte(). 10 bits (1024 threads) would be 4MB which still < L2
// Since o[] and x[] are arrays here (not Vecs) it's harder to see how to parallelize inside this function. Therefore avoid that issue by using more threads in calling split.
// General principle here is that several parallel, tight, branch free loops, faster than one heavy DKV pass per row


class SingleThreadRadixOrder extends DTask<SingleThreadRadixOrder> {
  //long _nGroup[];
  int _MSBvalue;  // only needed to be able to return the number of groups back to the caller RadixOrder
  int _keySize, _batchSize;
  long _numRows;
  Frame _fr;
  boolean _isLeft;

  private transient long _o[/*batch*/][];
  private transient byte _x[/*batch*/][];
  private transient long _otmp[][];
  private transient byte _xtmp[][];

  // TEMPs
  private transient long counts[][];
  private transient byte keytmp[];
  //public long _groupSizes[][];


  // outputs ...
  // o and x are changed in-place always
  // iff _groupsToo==true then the following are allocated and returned
  //int _MSBvalue;  // Most Significant Byte value this node is working on
  //long _nGroup[/*MSBvalue*/];  // number of groups found (could easily be > BATCHLONG). Each group has its size stored in _groupSize.
  //long _groupSize[/*MSBvalue*/][/*_nGroup div BATCHLONG*/][/*mod*/];

  // Now taken out ... boolean groupsToo, long groupSize[][][], long nGroup[], int MSBvalue
  //long _len;
  //int _byte;

  SingleThreadRadixOrder(Frame fr, boolean isLeft, int batchSize, int keySize, /*long nGroup[],*/ int MSBvalue) {
    _fr = fr;
    _isLeft = isLeft;
    _batchSize = batchSize;
    _keySize = keySize;
    //_nGroup = nGroup;
    _MSBvalue = MSBvalue;
    _priority = nextThrPriority();  // bump locally AND ship this priority to the worker where the priority() getter will query it
  }

  // priority bump needed now that RadixOrder is a CountedCompleter so that left and right index can run in parallel
  // if a bump is needed, so far it's been needed at the low level. TODO: ask Cliff why we have to do this manually.
  @Override public byte priority() { return _priority; }
  private byte _priority;

  @Override
  public void compute2() {
    keytmp = new byte[_keySize];
    counts = new long[_keySize][256];
    Key k;

    SplitByMSBLocal.MSBNodeHeader[] MSBnodeHeader = new SplitByMSBLocal.MSBNodeHeader[H2O.CLOUD.size()];
    _numRows =0;
    for (int n=0; n<H2O.CLOUD.size(); n++) {
      // Log.info("Getting MSB " + MSBvalue + " Node Header from node " + n + "/" + H2O.CLOUD.size() + " for Frame " + _fr._key);
      // Log.info("Getting");
      k = SplitByMSBLocal.getMSBNodeHeaderKey(_isLeft, _MSBvalue, n);
      MSBnodeHeader[n] = DKV.getGet(k);
      if (MSBnodeHeader[n]==null) continue;
      DKV.remove(k);
      _numRows += ArrayUtils.sum(MSBnodeHeader[n]._MSBnodeChunkCounts);   // This numRows is split into nbatch batches on that node.
      // This header has the counts of each chunk (the ordered chunk numbers on that node)
    }
    if (_numRows == 0) { tryComplete(); return; }

    // Allocate final _o and _x for this MSB which is gathered together on this node from the other nodes.
    int nbatch = (int) (_numRows -1) / _batchSize +1;   // at least one batch.    TO DO:  as Arno suggested, wrap up into class for fixed width batching (to save espc overhead)
    int lastSize = (int) (_numRows - (nbatch-1) * _batchSize);   // the size of the last batch (could be batchSize, too if happens to be exact multiple of batchSize)
    _o = new long[nbatch][];
    _x = new byte[nbatch][];
    int b;
    for (b = 0; b < nbatch-1; b++) {
      _o[b] = new long[_batchSize];          // TO DO?: use MemoryManager.malloc8()
      _x[b] = new byte[_batchSize * _keySize];
    }
    _o[b] = new long[lastSize];
    _x[b] = new byte[lastSize * _keySize];

    SplitByMSBLocal.OXbatch ox[/*node*/] = new SplitByMSBLocal.OXbatch[H2O.CLOUD.size()];
    int oxBatchNum[/*node*/] = new int[H2O.CLOUD.size()];  // which batch of OX are we on from that node?  Initialized to 0.
    for (int node=0; node<H2O.CLOUD.size(); node++) {  //TO DO: why is this serial?  Relying on
      // Log.info("Getting OX MSB " + MSBvalue + " batch 0 from node " + node + "/" + H2O.CLOUD.size() + " for Frame " + _fr._key);
      // Log.info("Getting");
      k = SplitByMSBLocal.getNodeOXbatchKey(_isLeft, _MSBvalue, node, /*batch=*/0);
      assert k.home();
      ox[node] = DKV.getGet(k);   // get the first batch for each node for this MSB
      DKV.remove(k);
    }
    int oxOffset[] = new int[H2O.CLOUD.size()];
    int oxChunkIdx[] = new int[H2O.CLOUD.size()];  // that node has n chunks and which of those are we currently on?

    int targetBatch = 0, targetOffset = 0, targetBatchRemaining = _batchSize;

    for (int c=0; c<_fr.anyVec().nChunks(); c++) {
      int fromNode = _fr.anyVec().chunkKey(c).home_node().index();  // each chunk in the column may be on different nodes
      // See long comment at the top of SendSplitMSB. One line from there repeated here :
      // " When the helper node (i.e. this one, now) (i.e the node doing all the A's) gets the A's from that node, it must stack all the nodes' A's
      // with the A's from the other nodes in chunk order in order to maintain the original order of the A's within the global table. "
      // TODO: We could process these in node order and or/in parallel if we cumulated the counts first to know the offsets - should be doable and high value
      if (MSBnodeHeader[fromNode] == null) continue;
      int numRowsToCopy = MSBnodeHeader[fromNode]._MSBnodeChunkCounts[oxChunkIdx[fromNode]++];   // magically this works, given the outer for loop through global chunk. Relies on LINE_ANCHOR_1 above.
      // _MSBnodeChunkCounts is a vector of the number of contributions from each Vec chunk.  Since each chunk is length int, this must less than that, so int
      // The set of data corresponding to the Vec chunk contributions is stored packed in batched vectors _o and _x.
      int sourceBatchRemaining = _batchSize - oxOffset[fromNode];    // at most batchSize remaining.  No need to actually put the number of rows left in here
      while (numRowsToCopy > 0) {   // No need for class now, as this is a bit different to the other batch copier. Two isn't too bad.
        int thisCopy = Math.min(numRowsToCopy, Math.min(sourceBatchRemaining, targetBatchRemaining));
        System.arraycopy(ox[fromNode]._o, oxOffset[fromNode],          _o[targetBatch], targetOffset,          thisCopy);
        System.arraycopy(ox[fromNode]._x, oxOffset[fromNode]*_keySize, _x[targetBatch], targetOffset*_keySize, thisCopy*_keySize);
        numRowsToCopy -= thisCopy;
        oxOffset[fromNode] += thisCopy; sourceBatchRemaining -= thisCopy;
        targetOffset += thisCopy; targetBatchRemaining -= thisCopy;
        if (sourceBatchRemaining == 0) {
          // fetch the next batch :
          k = SplitByMSBLocal.getNodeOXbatchKey(_isLeft, _MSBvalue, fromNode, ++oxBatchNum[fromNode]);
          assert k.home();
          ox[fromNode] = DKV.getGet(k);
          DKV.remove(k);
          if (ox[fromNode] == null) {
            // if the last chunksworth fills a batchsize exactly, the getGet above will have returned null.
            // TODO: Check will Cliff that a known fetch of a non-existent key is ok e.g. won't cause a delay/block? If ok, leave as good check.
            assert oxBatchNum[fromNode]==MSBnodeHeader[fromNode]._MSBnodeChunkCounts.length;
            assert ArrayUtils.sum(MSBnodeHeader[fromNode]._MSBnodeChunkCounts) % _batchSize == 0;
          }
          oxOffset[fromNode] = 0;
          sourceBatchRemaining = _batchSize;
        }
        if (targetBatchRemaining == 0) {
          targetBatch++;
          targetOffset = 0;
          targetBatchRemaining = _batchSize;
        }
      }
    }

    // We now have _o and _x collated from all the contributing nodes, in the correct original order.
    _xtmp = new byte[_x.length][];
    _otmp = new long[_o.length][];
    assert _x.length == _o.length;  // i.e. aligned batch size between x and o (think 20 bytes keys and 8 bytes of long in o)
    for (int i=0; i<_x.length; i++) {    // Seems like no deep clone available in Java. Maybe System.arraycopy but maybe that needs target to be allocated first
      _xtmp[i] = Arrays.copyOf(_x[i], _x[i].length);
      _otmp[i] = Arrays.copyOf(_o[i], _o[i].length);
    }
    // TO DO: a way to share this working memory between threads.
    //        Just create enough for the 4 threads active at any one time.  Not 256 allocations and releases.
    //        We need o[] and x[] in full for the result. But this way we don't need full size xtmp[] and otmp[] at any single time.
    //        Currently Java will allocate and free these xtmp and otmp and maybe it does good enough job reusing heap that we don't need to explicitly optimize this reuse.
    //        Perhaps iterating this task through the largest bins first will help java reuse heap.
    //_groupSizes = new long[256][];
    //_groups = groups;
    //_nGroup = nGroup;
    //_whichGroup = whichGroup;
    //_groups[_whichGroup] = new long[(int)Math.min(MAXVECLONG, len) ];   // at most len groups (i.e. all groups are 1 row)
    assert(_o != null);
    assert(_numRows > 0);

    // The main work. Radix sort this batch ...
    run(0, _numRows, _keySize-1);  // if keySize is 6 bytes, first byte is byte 5

    // don't need to clear these now using private transient
    // _counts = null;
    // keytmp = null;
    //_nGroup = null;

    // tell the world how many batches and rows for this MSB
    OXHeader msbh = new OXHeader(_o.length, _numRows, _batchSize);
    // Log.info("Putting MSB header for Frame " + _fr._key + " for MSB " + _MSBvalue);
    // Log.info("Putting");
    Futures fs = new Futures();
    DKV.put(getSortedOXHeaderKey(_isLeft, _MSBvalue), msbh, fs, true);
    for (b=0; b<_o.length; b++) {
      SplitByMSBLocal.OXbatch tmp = new SplitByMSBLocal.OXbatch(_o[b], _x[b]);
      // Log.info("Putting OX header for Frame " + _fr._key + " for MSB " + _MSBvalue);
      // Log.info("Putting");
      DKV.put(SplitByMSBLocal.getSortedOXbatchKey(_isLeft, _MSBvalue, b), tmp, fs, true);  // the OXbatchKey's on this node will be reused for the new keys
    }
    fs.blockForPending();
    tryComplete();
  }

  public static Key getSortedOXHeaderKey(boolean isLeft, int MSBvalue) {
    // This guy has merges together data from all nodes and its data is not "from" any particular node. Therefore node number should not be in the key.
    Key ans = Key.make("__radix_order__SortedOXHeader_MSB" + MSBvalue + (isLeft ? "_LEFT" : "_RIGHT"));  // If we don't say this it's random ... (byte) 1 /*replica factor*/, (byte) 31 /*hidden user-key*/, true, H2O.SELF);
    //if (MSBvalue==73) Log.info(ans.toString());
    return ans;
  }

  public static class OXHeader extends Iced {
    OXHeader(int batches, long numRows, int batchSize) { _nBatch = batches; _numRows = numRows; _batchSize = batchSize; }
    int _nBatch;
    long _numRows;
    int _batchSize;
  }

  int keycmp(byte x[], int xi, byte y[], int yi) {
    // Same return value as strcmp in C. <0 => xi<yi
    xi *= _keySize; yi *= _keySize;
    int len = _keySize;
    while (len > 1 && x[xi] == y[yi]) { xi++; yi++; len--; }
    return ((x[xi] & 0xFF) - (y[yi] & 0xFF)); // 0xFF for getting back from -1 to 255
  }

  public void insert(long start, int len)   // only for small len so len can be type int
/*  orders both x and o by reference in-place. Fast for small vectors, low overhead.
    don't be tempted to binsearch backwards here because have to shift anyway  */
  {
    int batch0 = (int) (start / _batchSize);
    int batch1 = (int) (start+len-1) / _batchSize;
    long origstart = start;   // just for when straddle batch boundaries
    int len0 = 0;             // same
    // _nGroup[_MSBvalue]++;  // TODO: reinstate.  This is at least 1 group (if all keys in this len items are equal)
    byte _xbatch[];
    long _obatch[];
    if (batch1 != batch0) {
      // small len straddles a batch boundary. Unlikely very often since len<=200
      assert batch0 == batch1-1;
      len0 = _batchSize - (int)(start % _batchSize);
      // copy two halves to contiguous temp memory, do the below, then split it back to the two halves afterwards.
      // Straddles batches very rarely (at most once per batch) so no speed impact at all.
      _xbatch = new byte[len * _keySize];
      System.arraycopy(_xbatch, 0, _x[batch0], (int)((start % _batchSize)*_keySize), len0*_keySize);
      System.arraycopy(_xbatch, len0*_keySize, _x[batch1], 0, (len-len0)*_keySize);
      _obatch = new long[len];
      System.arraycopy(_obatch, 0, _o[batch0], (int)(start % _batchSize), len0);
      System.arraycopy(_obatch, len0, _o[batch1], 0, len-len0);
      start = 0;
    } else {
      _xbatch = _x[batch0];  // taking this outside the loop does indeed make quite a big different (hotspot isn't catching this, then)
      _obatch = _o[batch0];
    }
    int offset = (int) (start % _batchSize);
    for (int i=1; i<len; i++) {
      int cmp = keycmp(_xbatch, offset+i, _xbatch, offset+i-1);  // TO DO: we don't need to compare the whole key here.  Set cmpLen < keySize
      if (cmp < 0) {
        System.arraycopy(_xbatch, (offset+i)*_keySize, keytmp, 0, _keySize);
        int j = i - 1;
        long otmp = _obatch[offset+i];
        do {
          System.arraycopy(_xbatch, (offset+j)*_keySize, _xbatch, (offset+j+1)*_keySize, _keySize);
          _obatch[offset+j+1] = _obatch[offset+j];
          j--;
        } while (j >= 0 && (cmp = keycmp(keytmp, 0, _xbatch, offset+j))<0);
        System.arraycopy(keytmp, 0, _xbatch, (offset+j+1)*_keySize, _keySize);
        _obatch[offset + j + 1] = otmp;
      }
      //if (cmp>0) _nGroup[_MSBvalue]++;  //TODO: reinstate _nGroup. Saves sweep afterwards. Possible now that we don't maintain the group sizes in this deep pass, unlike data.table
        // saves call to push() and hop to _groups
        // _nGroup == nrow afterwards tells us if the keys are unique.
        // Sadly, it seems _nGroup += (cmp==0) isn't possible in Java even with explicit cast of boolean to int, so branch needed
    }
    if (batch1 != batch0) {
      // Put the sorted data back into original two places straddling the boundary
      System.arraycopy(_x[batch0], (int)(origstart % _batchSize) *_keySize, _xbatch, 0, len0*_keySize);
      System.arraycopy(_x[batch1], 0, _xbatch, len0*_keySize, (len-len0)*_keySize);
      System.arraycopy(_o[batch0], (int)(origstart % _batchSize), _obatch, 0, len0);
      System.arraycopy(_o[batch1], 0, _obatch, len0, len-len0);
    }
  }

  public void run(long start, long len, int Byte) {

    // System.out.println("run " + start + " " + len + " " + Byte);
    if (len < 200) {               // N_SMALL=200 is guess based on limited testing. Needs calibrate().
      // Was 50 based on sum(1:50)=1275 worst -vs- 256 cummulate + 256 memset + allowance since reverse order is unlikely.
      insert(start, (int)len);   // when nalast==0, iinsert will be called only from within iradix.
      // TO DO:  inside insert it doesn't need to compare the bytes so far as they're known equal,  so pass Byte (NB: not Byte-1) through to insert()
      // TO DO:  Maybe transposing keys to be a set of _keySize byte columns might in fact be quicker - no harm trying. What about long and varying length string keys?
      return;
    }
    int batch0 = (int) (start / _batchSize);
    int batch1 = (int) (start+len-1) / _batchSize;
    // could well span more than one boundary when very large number of rows.
    // assert batch0==0;
    // assert batch0==batch1;  // Count across batches of 2Bn is now done.  Wish we had 64bit indexing in Java.
    long thisHist[] = counts[Byte];
    // thisHist reused and carefully set back to 0 below so we don't need to clear it now
    int idx = (int)(start%_batchSize)*_keySize + _keySize-Byte-1;
    int bin=-1;  // the last bin incremented. Just to see if there is only one bin with a count.
    int nbatch = batch1-batch0+1;  // number of batches this span of len covers.  Usually 1.  Minimum 1.
    int thisLen = (int)Math.min(len, _batchSize - start%_batchSize);
    for (int b=0; b<nbatch; b++) {
      byte _xbatch[] = _x[batch0+b];   // taking this outside the loop below does indeed make quite a big different (hotspot isn't catching this, then)
      for (int i = 0; i < thisLen; i++) {
        bin = 0xff & _xbatch[idx];
        thisHist[bin]++;
        idx += _keySize;
        // maybe TO DO:  shorten key by 1 byte on each iteration, so we only need to thisx && 0xFF.  No, because we need for construction of final table key columns.
      }
      idx = _keySize-Byte-1;
      thisLen = (b==nbatch-2/*next iteration will be last batch*/ ? (int)(start+len-1)%_batchSize : _batchSize);
      // thisLen will be set to _batchSize for the middle batches when nbatch>=3
    }
    if (thisHist[bin] == len) {
      // one bin has count len and the rest zero => next byte quick
      thisHist[bin] = 0;  // important, clear for reuse
      if (Byte == 0) ; // TODO: reinstate _nGroup[_MSBvalue]++;
      else run(start, len, Byte - 1);
      return;
    }
    long rollSum = 0;
    for (int c = 0; c < 256; c++) {
      long tmp = thisHist[c];
      if (tmp == 0) continue;  // important to skip zeros for logic below to undo cumulate. Worth the branch to save a deeply iterative memset back to zero
      thisHist[c] = rollSum;
      rollSum += tmp;
    }

    // Sigh. Now deal with batches here as well because Java doesn't have 64bit indexing.
    int oidx = (int)(start%_batchSize);
    int xidx = oidx*_keySize + _keySize-Byte-1;
    thisLen = (int)Math.min(len, _batchSize - start%_batchSize);
    for (int b=0; b<nbatch; b++) {
      long _obatch[] = _o[batch0+b];   // taking these outside the loop below does indeed make quite a big different (hotspot isn't catching this, then)
      byte _xbatch[] = _x[batch0+b];
      for (int i = 0; i < thisLen; i++) {
        long target = thisHist[0xff & _xbatch[xidx]]++;
        // now always write to the beginning of _otmp and _xtmp just to reuse the first hot pages
        _otmp[(int)(target/_batchSize)][(int)(target%_batchSize)] = _obatch[oidx+i];   // this must be kept in 8 bytes longs
        System.arraycopy(_xbatch, (oidx+i)*_keySize, _xtmp[(int)(target/_batchSize)], (int)(target%_batchSize)*_keySize, _keySize );
        xidx += _keySize;
        //  Maybe TO DO:  this can be variable byte width and smaller widths as descend through bytes (TO DO: reverse byte order so always doing &0xFF)
      }
      xidx = _keySize-Byte-1;
      oidx = 0;
      thisLen = (b==nbatch-2/*next iteration will be last batch*/ ? (int)(start+len-1)%_batchSize : _batchSize);
    }

    // now copy _otmp and _xtmp back over _o and _x from the start position, allowing for boundaries
    // _o, _x, _otmp and _xtmp all have the same _batchsize
    // Would be really nice if Java had 64bit indexing to save programmer time.
    long numRowsToCopy = len;
    int sourceBatch = 0, sourceOffset = 0;
    int targetBatch = (int)(start / _batchSize), targetOffset = (int)(start % _batchSize);
    int targetBatchRemaining = _batchSize - targetOffset;  // 'remaining' means of the the full batch, not of the numRowsToCopy
    int sourceBatchRemaining = _batchSize - sourceOffset;  // at most batchSize remaining.  No need to actually put the number of rows left in here
    int thisCopy;
    while (numRowsToCopy > 0) {   // TO DO: put this into class as well, to ArrayCopy into batched
      thisCopy = (int)Math.min(numRowsToCopy, Math.min(sourceBatchRemaining, targetBatchRemaining));
      System.arraycopy(_otmp[sourceBatch], sourceOffset,          _o[targetBatch], targetOffset,          thisCopy);
      System.arraycopy(_xtmp[sourceBatch], sourceOffset*_keySize, _x[targetBatch], targetOffset*_keySize, thisCopy*_keySize);
      numRowsToCopy -= thisCopy;
      // sourceBatch no change
      sourceOffset += thisCopy; sourceBatchRemaining -= thisCopy;
      targetOffset += thisCopy; targetBatchRemaining -= thisCopy;
      if (sourceBatchRemaining == 0) { sourceBatch++; sourceOffset = 0; sourceBatchRemaining = _batchSize; }
      if (targetBatchRemaining == 0) { targetBatch++; targetOffset = 0; targetBatchRemaining = _batchSize; }
      // 'source' and 'target' deliberately the same length variable names and long lines deliberately used so we
      // can easy match them up vertically to ensure they are the same
    }

    long itmp = 0;
    for (int i=0; i<256; i++) {
      if (thisHist[i]==0) continue;
      long thisgrpn = thisHist[i] - itmp;
      if (thisgrpn == 1 || Byte == 0) {
        //TODO reinstate _nGroup[_MSBvalue]++;
      } else {
        run(start+itmp, thisgrpn, Byte-1);
      }
      itmp = thisHist[i];
      thisHist[i] = 0;  // important, to save clearing counts on next iteration
    }
  }
}

public class RadixOrder extends H2O.H2OCountedCompleter<RadixOrder> {  // counted completer so that left and right index can run at the same time
  int _biggestBit[];
  int _bytesUsed[];
  //long[][][] _o;
  //byte[][][] _x;
  Frame _DF;
  boolean _isLeft;
  int _whichCols[];

  RadixOrder(Frame DF, boolean isLeft, int whichCols[]) {
    _DF = DF;
    _isLeft = isLeft;
    _whichCols = whichCols;
  }

  @Override
  public void compute2() {

    //System.out.println("Calling RadixCount ...");
    long t0 = System.nanoTime();
    _biggestBit = new int[_whichCols.length];   // currently only biggestBit[0] is used
    _bytesUsed = new int[_whichCols.length];
    //long colMin[] = new long[whichCols.length];
    for (int i = 0; i < _whichCols.length; i++) {
      Vec col = _DF.vec(_whichCols[i]);
      //long range = (long) (col.max() - col.min());
      //assert range >= 1;   // otherwise log(0)==-Inf next line
      _biggestBit[i] = 1 + (int) Math.floor(Math.log(col.max()) / Math.log(2));   // number of bits starting from 1 easier to think about (for me)
      _bytesUsed[i] = (int) Math.ceil(_biggestBit[i] / 8.0);
      //colMin[i] = (long) col.min();   // TO DO: non-int/enum
    }
    if (_biggestBit[0] < 8) Log.warn("biggest bit should be >= 8 otherwise need to dip into next column (TODO)");  // TODO: feeed back to R warnings()
    int keySize = ArrayUtils.sum(_bytesUsed);   // The MSB is stored (seemingly wastefully on first glance) because we need it when aligning two keys in Merge()
    int batchSize = 256*1024*1024 / Math.max(keySize, 8) / 2 ;   // 256MB is the DKV limit.  / 2 because we fit o and x together in one OXBatch.
    // The Math.max ensures that batches of o and x are aligned, even for wide keys. To save % and / in deep iteration; e.g. in insert().
    System.out.println("Time to use rollup stats to determine biggestBit: " + (System.nanoTime() - t0) / 1e9);

    t0 = System.nanoTime();
    new RadixCount(_isLeft, _biggestBit[0], _whichCols[0]).doAll(_DF.vec(_whichCols[0]));
    System.out.println("Time of MSB count MRTask left local on each node (no reduce): " + (System.nanoTime() - t0) / 1e9);

    // NOT TO DO:  we do need the full allocation of x[] and o[].  We need o[] anyway.  x[] will be compressed and dense.
    // o is the full ordering vector of the right size
    // x is the byte key aligned with o
    // o AND x are what bmerge() needs. Pushing x to each node as well as o avoids inter-node comms.


    // System.out.println("Starting MSB hist reduce across nodes and SplitByMSBLocal MRTask ...");
    // Workaround for incorrectly blocking closeLocal() in MRTask is to do a double MRTask and pass a key between them to pass output
    // from first on that node to second on that node.  // TODO: fix closeLocal() blocking issue and revert to simpler usage of closeLocal()
    t0 = System.nanoTime();
    Key linkTwoMRTask = Key.make();
    SplitByMSBLocal tmp = new SplitByMSBLocal(_isLeft, _biggestBit[0], keySize, batchSize, _bytesUsed, _whichCols, linkTwoMRTask).doAll(_DF.vecs(_whichCols));   // postLocal needs DKV.put()
    System.out.println("SplitByMSBLocal MRTask (all local per node, no network) took : " + (System.nanoTime() - t0) / 1e9);
    System.out.print(tmp.profString());

    t0 = System.nanoTime();
    new SendSplitMSB(linkTwoMRTask).doAllNodes();
    System.out.println("SendSplitMSB across all nodes took : " + (System.nanoTime() - t0) / 1e9);

    //long nGroup[] = new long[257];   // one extra for later to make undo of cumulate easier when finding groups.  TO DO: let grouper do that and simplify here to 256

    // dispatch in parallel
    RPC[] radixOrders = new RPC[256];
    System.out.print("Sending SingleThreadRadixOrder async RPC calls ... ");
    t0 = System.nanoTime();
    for (int i = 0; i < 256; i++) {
      //System.out.print(i+" ");
      radixOrders[i] = new RPC<>(SplitByMSBLocal.ownerOfMSB(i), new SingleThreadRadixOrder(_DF, _isLeft, batchSize, keySize, /*nGroup,*/ i)).call();
    }
    System.out.println("took : " + (System.nanoTime() - t0) / 1e9);

    System.out.print("Waiting for RPC SingleThreadRadixOrder to finish ... ");
    t0 = System.nanoTime();
    int i=0;
    for (RPC rpc : radixOrders) { //TODO: Use a queue to make this fully async
      // System.out.print(i+" ");
      rpc.get();
      //SingleThreadRadixOrder radixOrder = (SingleThreadRadixOrder)rpc.get();   // TODO: make sure all transient here
      i++;
    }
    System.out.println("took " + (System.nanoTime() - t0) / 1e9);

    tryComplete();

    // serial, do one at a time
//    for (int i = 0; i < 256; i++) {
//      H2ONode node = MoveByFirstByte.ownerOfMSB(i);
//      SingleThreadRadixOrder radixOrder = new RPC<>(node, new SingleThreadRadixOrder(DF, batchSize, keySize, nGroup, i)).call().get();
//      _o[i] = radixOrder._o;
//      _x[i] = radixOrder._x;
//    }

    // If sum(nGroup) == nrow then the index is unique.
    // 1) useful to know if an index is unique or not (when joining to it we know multiples can't be returned so can allocate more efficiently)
    // 2) If all groups are size 1 there's no need to actually allocate an all-1 group size vector (perhaps user was checking for uniqueness by counting group sizes)
    // 3) some nodes may have unique input and others may contain dups; e.g., in the case of looking for rare dups.  So only a few threads may have found dups.
    // 4) can sweep again in parallel and cache-efficient finding the groups, and allocate known size up front to hold the group sizes.
    // 5) can return to Flow early with the group count. User may now realise they selected wrong columns and cancel early.

  }
}<|MERGE_RESOLUTION|>--- conflicted
+++ resolved
@@ -290,14 +290,8 @@
     //@Override public byte priority() { return _priority; }
     //private byte _priority;
 
-<<<<<<< HEAD
-    @Override
-    public void compute2() {
-      int numChunks = 0;  // how many of the chunks on this node had some rows with this MSB
-=======
-    @Override protected void compute2() {
+    @Override public void compute2() {
       int numChunks = 0;  // how many of the chunks are on this node
->>>>>>> 343bf822
       for (int c=0; c<_counts.length; c++) {
         if (_counts[c] != null)  // the map() allocated the 256 vector in the spine slots for this node's chunks
           numChunks++;           // even if _counts[c][_msb]==0 (no _msb for this chunk) we'll store that because needed by line marked LINE_ANCHOR_1 below.
