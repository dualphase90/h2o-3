--- conflicted
+++ resolved
@@ -208,11 +208,7 @@
     return this;
   }
 
-<<<<<<< HEAD
-  private boolean isSpecial(char c) { return c == '\"' || c == '\'' || c == '#' || c == '!' || c == '%' || c =='{'; }
-=======
-  boolean isSpecial(char c) { return c == '\"' || c == '\'' || c == '#' || c == '!' || c == '$' || c =='{'; }
->>>>>>> 87171f05
+  boolean isSpecial(char c) { return c == '\"' || c == '\'' || c == '#' || c == '!' || c == '%' || c =='{'; }
 
   String unparsed() { return new String(_ast,_x,_ast.length-_x); }
 
