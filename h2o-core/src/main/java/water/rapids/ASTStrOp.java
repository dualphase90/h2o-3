--- conflicted
+++ resolved
@@ -1,15 +1,5 @@
 package water.rapids;
 
-<<<<<<< HEAD
-import java.util.ArrayList;
-import java.util.Arrays;
-import java.util.HashSet;
-import java.util.Locale;
-import org.apache.commons.lang.StringUtils;
-import water.MRTask;
-import water.fvec.*;
-import water.parser.BufferedString;
-=======
 import org.apache.commons.lang.StringUtils;
 import water.MRTask;
 import water.MemoryManager;
@@ -18,7 +8,6 @@
 import water.util.VecUtils;
 
 import java.util.*;
->>>>>>> 4f96ee57
 
 public class ASTStrOp { /*empty*/}
 
@@ -30,12 +19,6 @@
   public String str() { return "strsplit"; }
   @Override Val apply( Env env, Env.StackHelp stk, AST asts[] ) {
     Frame fr = stk.track(asts[1].exec(env)).getFrame();
-<<<<<<< HEAD
-    String split = asts[2].exec(env).getStr();
-    if (fr.numCols() != 1) throw new IllegalArgumentException("strsplit() requires a single column.");
-    final String[]   old_domains = fr.anyVec().domain();
-    final String[][] new_domains = newDomains(old_domains, split);
-=======
     String splitRegEx = asts[2].exec(env).getStr();
 
     // Type check
@@ -64,7 +47,6 @@
   private Vec[] strSplitCategoricalCol(Vec vec, String splitRegEx) {
     final String[]   old_domains = vec.domain();
     final String[][] new_domains = newDomains(old_domains, splitRegEx);
->>>>>>> 4f96ee57
 
     final String regex = splitRegEx;
     return new MRTask() {
@@ -193,15 +175,6 @@
       ? ((ASTStrList)asts[2])._strs 
       : new String[]{asts[2].exec(env).getStr()};
 
-<<<<<<< HEAD
-    if (fr.numCols() != 1)
-      throw new IllegalArgumentException("countmatches() only takes a single column of data. " +
-                                         "Got " + fr.numCols() + " columns.");
-    Vec vec = fr.anyVec();  assert vec != null;
-    if ( !vec.isString() ) throw new IllegalArgumentException("countmatches() requires a string" +
-        "column.  Received "+fr.anyVec().get_type_str()+". Please convert column to strings first.");
-    Frame res = new MRTask() {
-=======
     // Type check
     for (Vec v : fr.vecs())
       if (!(v.isCategorical() || v.isString()))
@@ -249,7 +222,6 @@
   private Vec countMatchesStringCol(Vec vec, String[] pat){
     final String[] pattern = pat;
     return new MRTask() {
->>>>>>> 4f96ee57
       @Override public void map(Chunk chk, NewChunk newChk) {
         if ( chk instanceof C0DChunk ) // all NAs
           for( int i = 0; i < chk.len(); i++)
@@ -267,13 +239,7 @@
           }
         }
       }
-<<<<<<< HEAD
-    }.doAll(1, vec).outputFrame();
-    assert res != null;
-    return new ValFrame(res);
-=======
     }.doAll(Vec.T_NUM, new Frame(vec)).outputFrame().anyVec();
->>>>>>> 4f96ee57
   }
 }
 
@@ -290,23 +256,6 @@
   @Override public String str() { return "tolower"; }
   @Override Val apply( Env env, Env.StackHelp stk, AST asts[] ) {
     Frame fr = stk.track(asts[1].exec(env)).getFrame();
-<<<<<<< HEAD
-    if (fr.numCols() != 1)
-      throw new IllegalArgumentException("tolower() only takes a single column of data. " +
-                                         "Got " + fr.numCols() + " columns.");
-    Frame res = null;
-    Vec vec = fr.anyVec();  assert vec != null;
-    if (vec.isString()) res = toLowerStringCol(vec);
-    else throw new IllegalArgumentException("tolower() requires a string column. "
-        + "Received " + fr.anyVec().get_type_str() + ". Please convert column to strings first.");
-    assert res != null;
-    return new ValFrame(res);
-  }
-  private Frame toLowerStringCol(Vec vec) {
-    Frame f = new MRTask() {
-      @Override public void map(Chunk chk, NewChunk newChk) {
-        if (chk instanceof C0DChunk) // all NAs
-=======
     // Type check
     for (Vec v : fr.vecs())
       if (!(v.isCategorical() || v.isString()))
@@ -340,7 +289,6 @@
     return new MRTask() {
       @Override public void map(Chunk chk, NewChunk newChk){
         if ( chk instanceof C0DChunk ) // all NAs
->>>>>>> 4f96ee57
           for (int i = 0; i < chk.len(); i++)
             newChk.addNA();
         else if (((CStrChunk)chk)._isAllASCII) { // fast-path operations
@@ -350,21 +298,12 @@
           for(int i =0; i < chk._len; i++) {
             if (chk.isNA(i))
               newChk.addNA();
-<<<<<<< HEAD
-            else
-=======
             else // Locale.ENGLISH to give the correct results for local insensitive strings
->>>>>>> 4f96ee57
               newChk.addStr(chk.atStr(tmpStr, i).toString().toLowerCase(Locale.ENGLISH));
           }
         }
       }
-<<<<<<< HEAD
-    }.doAll(1, vec).outputFrame();
-    return f;
-=======
     }.doAll(new byte[]{Vec.T_STR}, vec).outputFrame().anyVec();
->>>>>>> 4f96ee57
   }
 }
 
@@ -381,21 +320,6 @@
   @Override public String str() { return "toupper"; }
   @Override Val apply( Env env, Env.StackHelp stk, AST asts[] ) {
     Frame fr = stk.track(asts[1].exec(env)).getFrame();
-<<<<<<< HEAD
-    if (fr.numCols() != 1)
-      throw new IllegalArgumentException("toupper() only takes a single column of data. " +
-                                         "Got "+ fr.numCols()+" columns.");
-    Frame res = null;
-    Vec vec = fr.anyVec();   assert vec != null;
-    if (vec.isString()) res = toUpperStringCol(vec);
-    else throw new IllegalArgumentException("toupper() requires a string column. "
-        + "Received " + fr.anyVec().get_type_str() + ". Please convert column to strings first.");
-    assert res != null;
-    return new ValFrame(res);
-  }
-  private Frame toUpperStringCol(Vec vec) {
-    Frame f = new MRTask() {
-=======
     // Type check
     for (Vec v : fr.vecs())
       if (!(v.isCategorical() || v.isString()))
@@ -427,7 +351,6 @@
 
   private Vec toUpperStringCol(Vec vec) {
     return new MRTask() {
->>>>>>> 4f96ee57
       @Override public void map(Chunk chk, NewChunk newChk){
         if ( chk instanceof C0DChunk ) // all NAs
           for (int i = 0; i < chk.len(); i++)
@@ -444,12 +367,7 @@
           }
         }
       }
-<<<<<<< HEAD
-    }.doAll(1, vec).outputFrame();
-    return f;
-=======
     }.doAll(new byte[]{Vec.T_STR}, vec).outputFrame().anyVec();
->>>>>>> 4f96ee57
   }
 }
 
@@ -463,52 +381,6 @@
  * expression with the given replacement.
  */
 class ASTReplaceFirst extends ASTPrim {
-<<<<<<< HEAD
-  @Override
-  public String[] args() { return new String[]{"pattern", "replacement", "ary", "ignore_case"}; }
-  @Override int nargs() { return 1+4; } // (sub pattern replacement x ignore.case)
-  @Override public String str() { return "replacefirst"; }
-  @Override Val apply( Env env, Env.StackHelp stk, AST asts[] ) {
-    final String _pattern     = asts[1].exec(env).getStr();
-    final String _replacement = asts[2].exec(env).getStr();
-    Frame fr = stk.track(asts[3].exec(env)).getFrame();
-    final boolean _ignoreCase = asts[4].exec(env).getNum()==1;
-
-    if (fr.numCols() != 1)
-      throw new IllegalArgumentException("replacefirst() works on a single column at a time." +
-          "Got "+ fr.numCols()+" columns.");
-    Frame res = null;
-    Vec vec = fr.anyVec();   assert vec != null;
-    if ( !vec.isString() ) throw new IllegalArgumentException("replacefirst() requires a string column."
-        +" Received "+fr.anyVec().get_type_str()+". Please convert column to strings first.");
-    else {
-      res = new MRTask() {
-        @Override public void map(Chunk chk, NewChunk newChk){
-          if ( chk instanceof C0DChunk ) // all NAs
-            for (int i = 0; i < chk.len(); i++)
-              newChk.addNA();
-          else {
-//        if (((CStrChunk)chk)._isAllASCII) { // fast-path operations
-//          ((CStrChunk) chk).asciiReplaceFirst(newChk);
-//        } else { //UTF requires Java string methods for accuracy
-            BufferedString tmpStr = new BufferedString();
-            for (int i = 0; i < chk._len; i++) {
-              if (chk.isNA(i))
-                newChk.addNA();
-              else {
-                if (_ignoreCase)
-                  newChk.addStr(chk.atStr(tmpStr, i).toString().toLowerCase(Locale.ENGLISH).replaceFirst(_pattern, _replacement));
-                else
-                  newChk.addStr(chk.atStr(tmpStr, i).toString().replaceFirst(_pattern, _replacement));
-              }
-            }
-          }
-        }
-      }.doAll(1, vec).outputFrame();
-    }
-    assert res != null;
-    return new ValFrame(res);
-=======
   @Override public String[] args() { return new String[]{"ary", "pattern", "replacement", "ignore_case"}; }
   @Override int nargs() { return 1+4; } // (sub x pattern replacement ignore.case)
   @Override public String str() { return "replacefirst"; }
@@ -576,7 +448,6 @@
         }
       }
     }.doAll(new byte[]{Vec.T_STR}, vec).outputFrame().anyVec();
->>>>>>> 4f96ee57
   }
 }
 
@@ -591,51 +462,6 @@
  */
 class ASTReplaceAll extends ASTPrim {
   @Override
-<<<<<<< HEAD
-  public String[] args() { return new String[]{"pattern", "replacement", "ary", "ignore_case"}; }
-  @Override int nargs() { return 1+4; } // (sub pattern replacement x ignore.case)
-  @Override public String str() { return "replaceall"; }
-  @Override Val apply( Env env, Env.StackHelp stk, AST asts[] ) {
-    final String _pattern     = asts[1].exec(env).getStr();
-    final String _replacement = asts[2].exec(env).getStr();
-    Frame fr = stk.track(asts[3].exec(env)).getFrame();
-    final boolean _ignoreCase = asts[4].exec(env).getNum()==1;
-
-    if (fr.numCols() != 1)
-      throw new IllegalArgumentException("replaceall() works on a single column at a time." +
-                                         "Got "+ fr.numCols()+" columns.");
-    Frame res = null;
-    Vec vec = fr.anyVec();   assert vec != null;
-    if ( !vec.isString() ) throw new IllegalArgumentException("replaceall() requires a string column."
-        +" Received "+fr.anyVec().get_type_str()+". Please convert column to strings first.");
-    else {
-      res = new MRTask() {
-        @Override public void map(Chunk chk, NewChunk newChk){
-          if ( chk instanceof C0DChunk ) // all NAs
-            for (int i = 0; i < chk.len(); i++)
-              newChk.addNA();
-          else {
-//        if (((CStrChunk)chk)._isAllASCII) { // fast-path operations
-//          ((CStrChunk) chk).asciiReplaceAll(newChk);
-//        } else { //UTF requires Java string methods for accuracy
-            BufferedString tmpStr = new BufferedString();
-            for (int i = 0; i < chk._len; i++) {
-              if (chk.isNA(i))
-                newChk.addNA();
-              else {
-                if (_ignoreCase)
-                  newChk.addStr(chk.atStr(tmpStr, i).toString().toLowerCase(Locale.ENGLISH).replaceAll(_pattern, _replacement));
-                else
-                  newChk.addStr(chk.atStr(tmpStr, i).toString().replaceAll(_pattern, _replacement));
-              }
-            }
-          }
-        }
-      }.doAll(1, vec).outputFrame();
-    }
-    assert res != null;
-    return new ValFrame(res);
-=======
   public String[] args() { return new String[]{"ary", "pattern", "replacement", "ignore_case"}; }
   @Override int nargs() { return 1+4; } // (sub x pattern replacement ignore.case)
   @Override public String str() { return "replaceall"; }
@@ -703,7 +529,6 @@
         }
       }
     }.doAll(new byte[]{Vec.T_STR}, vec).outputFrame().anyVec();
->>>>>>> 4f96ee57
   }
 }
 
@@ -719,22 +544,6 @@
   @Override public String str() { return "trim"; }
   @Override Val apply( Env env, Env.StackHelp stk, AST asts[] ) {
     Frame fr = stk.track(asts[1].exec(env)).getFrame();
-<<<<<<< HEAD
-    Frame res = null;
-    if (fr.numCols() != 1)
-      throw new IllegalArgumentException("trim() only works on a single column at a time." +
-                                         "Got "+ fr.numCols()+" columns.");
-    Vec vec = fr.anyVec();   assert vec != null;
-    if ( vec.isString() ) res = trimStringCol(vec);
-    else throw new IllegalArgumentException("trim() requires a string column. "
-        +"Received "+fr.anyVec().get_type_str()+". Please convert column to strings first.");
-    assert res != null;
-    return new ValFrame(res);
-  }
-
-  private Frame trimStringCol(Vec vec) {
-    Frame f = new MRTask() {
-=======
     // Type check
     for (Vec v : fr.vecs())
       if (!(v.isCategorical() || v.isString()))
@@ -782,7 +591,6 @@
 
   private Vec trimStringCol(Vec vec) {
     return new MRTask() {
->>>>>>> 4f96ee57
       @Override public void map(Chunk chk, NewChunk newChk){
         if ( chk instanceof C0DChunk ) // all NAs
           for (int i = 0; i < chk.len(); i++)
@@ -791,12 +599,7 @@
         // so UTF-8 safe methods are not needed here.
         else ((CStrChunk)chk).asciiTrim(newChk);
       }
-<<<<<<< HEAD
-    }.doAll(1, vec).outputFrame();
-    return f;
-=======
     }.doAll(new byte[]{Vec.T_STR}, vec).outputFrame().anyVec();
->>>>>>> 4f96ee57
   }
 }
 
@@ -810,22 +613,6 @@
   @Override public String str() { return "length"; }
   @Override Val apply( Env env, Env.StackHelp stk, AST asts[] ) {
     Frame fr = stk.track(asts[1].exec(env)).getFrame();
-<<<<<<< HEAD
-    Frame res = null;
-    if (fr.numCols() != 1)
-      throw new IllegalArgumentException("length() only works on a single column at a time." +
-                                         "Got "+ fr.numCols()+" columns.");
-    Vec vec = fr.anyVec();   assert vec != null;
-    if ( vec.isString() ) res = lengthStringCol(vec);
-    else throw new IllegalArgumentException("length() requires a string column. "
-        +"Received "+fr.anyVec().get_type_str()+". Please convert column to strings first.");
-    assert res != null;
-    return new ValFrame(res);
-  }
-
-  private Frame lengthStringCol(Vec vec) {
-    Frame f = new MRTask() {
-=======
 
     // Type check
     for (Vec v : fr.vecs())
@@ -875,7 +662,6 @@
 
   private Vec lengthStringCol(Vec vec) {
     return new MRTask() {
->>>>>>> 4f96ee57
       @Override public void map(Chunk chk, NewChunk newChk){
         if( chk instanceof C0DChunk ) { // All NAs
           for( int i =0; i < chk._len; i++)
@@ -887,13 +673,6 @@
           for(int i =0; i < chk._len; i++){
             if (chk.isNA(i))  newChk.addNA();
             else              newChk.addNum(chk.atStr(tmpStr, i).toString().length(), 0);
-<<<<<<< HEAD
-          }
-        }
-      }
-    }.doAll(1, vec).outputFrame();
-    return f;
-=======
           }
         }
       }
@@ -1154,6 +933,5 @@
         }
       }
     }.doAll(new byte[]{Vec.T_STR}, vec).outputFrame().anyVec();
->>>>>>> 4f96ee57
   }
 }