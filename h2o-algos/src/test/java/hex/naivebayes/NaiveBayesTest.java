--- conflicted
+++ resolved
@@ -84,11 +84,7 @@
       Scope.enter();
       train = parse_test_file(Key.make("prostate.hex"), "smalldata/logreg/prostate.csv");
       for(int i = 0; i < cats.length; i++)
-<<<<<<< HEAD
-        Scope.track(train.replace(cats[i], train.vec(cats[i]).toCategorical())._key);
-=======
         Scope.track(train.replace(cats[i], train.vec(cats[i]).toCategoricalVec()));
->>>>>>> 4f96ee57
       train.remove("ID").remove();
       DKV.put(train._key, train);
 
@@ -118,11 +114,7 @@
     try {
       Scope.enter();
       train = parse_test_file(Key.make("covtype.hex"), "smalldata/covtype/covtype.20k.data");
-<<<<<<< HEAD
-      Scope.track(train.replace(54, train.vecs()[54].toCategorical())._key);   // Change response to categorical
-=======
       Scope.track(train.replace(54, train.vecs()[54].toCategoricalVec()));   // Change response to categorical
->>>>>>> 4f96ee57
       DKV.put(train);
 
       NaiveBayesParameters parms = new NaiveBayesParameters();
