package hex.deeplearning;

import hex.ScoringInfo;
import hex.deeplearning.DeepLearningModel.DeepLearningParameters;
import hex.deeplearning.DeepLearningModel.DeepLearningParameters.Activation;
import hex.deeplearning.DeepLearningModel.DeepLearningParameters.InitialWeightDistribution;
import hex.deeplearning.DeepLearningModel.DeepLearningParameters.Loss;
import hex.genmodel.GenModel;
import org.junit.Assert;
import org.junit.BeforeClass;
import org.junit.Ignore;
import org.junit.Test;
import water.DKV;
import water.Key;
import water.TestUtil;
import water.fvec.Frame;
import water.fvec.Vec;
import water.util.ArrayUtils;
import water.util.Log;
import water.util.MathUtils;
import water.util.RandomUtils;

import java.util.Random;

public class DeepLearningIrisTest extends TestUtil {
  static final String PATH = "smalldata/iris/iris.csv";
  Frame _train, _test;

  @BeforeClass() public static void setup() { stall_till_cloudsize(1); }

  // Default run is the short run
  @Test public void run() throws Exception { runFraction(0.05f); }

  private void compareVal(double a, double b, double abseps, double releps) {
    if( !MathUtils.compare(a,b,abseps,releps) ) // Complex test does not fit JUnit Assert very well
      Assert.assertEquals("Not equal: ", a, b, 0.0); // always fails if we get here, and prints nice msg
  }

  void runFraction(float fraction) {
    long seed0 = 0xDECAF;
    int num_runs = 0;

    Frame frame = null;
    try {
      frame = parse_test_file(Key.make("iris.hex"),PATH);

      for (int repeat = 0; repeat < 5; ++repeat) {
        // Testing different things
        // Note: Microsoft reference implementation is only for Tanh + MSE.
        // Note: Rectifier and MCE are implemented by H2O.ai (trivial).
        // Note: Initial weight distributions are copied, but what is tested is the stability behavior.

        Activation[] activations = {Activation.Tanh, Activation.Rectifier};
        Loss[] losses = {Loss.Quadratic, Loss.CrossEntropy};
        InitialWeightDistribution[] dists = {
                InitialWeightDistribution.Normal,
                InitialWeightDistribution.Uniform,
                InitialWeightDistribution.UniformAdaptive
        };
        final long seed = seed0 + repeat;
        Random rng = new Random(seed);

        double[] initial_weight_scales = {1e-4 + rng.nextDouble()};
        double[] holdout_ratios = {0.1 + rng.nextDouble() * 0.8};
        double[] momenta = {rng.nextDouble() * 0.99};
        int[] hiddens = {1, 2 + rng.nextInt(50)};
        int[] epochs = {1, 2 + rng.nextInt(50)};
        double[] rates = {0.01, 1e-5 + rng.nextDouble() * .1};

        for (Activation activation : activations) {
          for (Loss loss : losses) {
            for (InitialWeightDistribution dist : dists) {
              for (double scale : initial_weight_scales) {
                for (double holdout_ratio : holdout_ratios) {
                  for (double momentum : momenta) {
                    for (int hidden : hiddens) {
                      for (int epoch : epochs) {
                        for (double rate : rates) {
                          DeepLearningModel mymodel = null;
                          Frame trainPredict = null;
                          Frame testPredict = null;
                          try {
                            num_runs++;
                            if (fraction < rng.nextFloat()) continue;
                            Log.info("");
                            Log.info("STARTING.");
                            Log.info("Running with " + activation.name() + " activation function and " + loss.name() + " loss function.");
                            Log.info("Initialization with " + dist.name() + " distribution and " + scale + " scale, holdout ratio " + holdout_ratio);
                            Log.info("Using " + hidden + " hidden layer neurons and momentum: " + momentum);
                            Log.info("Using seed " + seed);

                            Random rand;

                            int trial = 0;
                            do {
                              Log.info("Trial #" + ++trial);
                              if (_train != null) _train.delete();
                              if (_test  != null) _test .delete();

                              rand = RandomUtils.getRNG(seed);

                              double[][] rows = new double[(int) frame.numRows()][frame.numCols()];
                              String[] names = new String[frame.numCols()];
                              for (int c = 0; c < frame.numCols(); c++) {
                                names[c] = "ColumnName" + c;
                                for (int r = 0; r < frame.numRows(); r++)
                                  rows[r][c] = frame.vecs()[c].at(r);
                              }

                              for (int i = rows.length - 1; i >= 0; i--) {
                                int shuffle = rand.nextInt(i + 1);
                                double[] row = rows[shuffle];
                                rows[shuffle] = rows[i];
                                rows[i] = row;
                              }

                              int limit = (int) (frame.numRows() * holdout_ratio);
                              _train = ArrayUtils.frame(names, water.util.ArrayUtils.subarray(rows, 0, limit));
                              _test  = ArrayUtils.frame(names, water.util.ArrayUtils.subarray(rows, limit, (int) frame.numRows() - limit));

                              // Must have all output classes in training
                              // data (since that's what the reference
                              // implementation has hardcoded).  But count
                              // of classes is not known unless we visit
                              // all the response data - force that now.
                              String respname = _train.lastVecName();
<<<<<<< HEAD
                              Vec resp = _train.lastVec().toCategorical();
=======
                              Vec resp = _train.lastVec().toCategoricalVec();
>>>>>>> 4f96ee57
                              _train.remove(respname).remove();
                              _train.add(respname, resp);
                              DKV.put(_train);

<<<<<<< HEAD
                              Vec vresp = _test.lastVec().toCategorical();
=======
                              Vec vresp = _test.lastVec().toCategoricalVec();
>>>>>>> 4f96ee57
                              _test.remove(respname).remove();
                              _test.add(respname, vresp);
                              DKV.put(_test);
                            }
                            while( _train.lastVec().cardinality() < 3);

                            // use the same seed for the reference implementation
                            DeepLearningMLPReference ref = new DeepLearningMLPReference();
                            ref.init(activation, RandomUtils.getRNG(seed), holdout_ratio, hidden);

                            DeepLearningParameters p = new DeepLearningParameters();
                            p._train = _train._key;
                            p._response_column = _train.lastVecName();
                            assert _train.lastVec().isCategorical();
                            p._ignored_columns = null;

                            p._seed = seed;
                            p._hidden = new int[]{hidden};
                            p._adaptive_rate = false;
                            p._rho = 0;
                            p._epsilon = 0;
                            p._rate = rate / (1 - momentum); //adapt to (1-m) correction that's done inside (only for constant momentum!)
                            p._activation = activation;
                            p._max_w2 = Float.POSITIVE_INFINITY;
                            p._input_dropout_ratio = 0;
                            p._rate_annealing = 0; //do not change - not implemented in reference
                            p._l1 = 0;
                            p._loss = loss;
                            p._l2 = 0;
                            p._momentum_stable = momentum; //reference only supports constant momentum
                            p._momentum_start = p._momentum_stable; //do not change - not implemented in reference
                            p._momentum_ramp = 0; //do not change - not implemented in reference
                            p._initial_weight_distribution = dist;
                            p._initial_weight_scale = scale;
                            p._valid = null;
                            p._quiet_mode = true;
                            p._fast_mode = false; //to be the same as reference
//                            p._fast_mode = true; //to be the same as old NeuralNet code
                            p._nesterov_accelerated_gradient = false; //to be the same as reference
//                            p._nesterov_accelerated_gradient = true; //to be the same as old NeuralNet code
                            p._train_samples_per_iteration = 0; //sync once per period
                            p._ignore_const_cols = false;
                            p._shuffle_training_data = false;
                            p._classification_stop = -1; //don't stop early -> need to compare against reference, which doesn't stop either
                            p._force_load_balance = false; //keep just 1 chunk for reproducibility
                            p._overwrite_with_best_model = false;
                            p._replicate_training_data = false;
                            p._mini_batch_size = 1;
                            p._single_node_mode = true;
                            p._epochs = 0;
                            p._elastic_averaging = false;
                            mymodel = new DeepLearning(p).trainModel().get();
                            p._epochs = epoch;

                            Neurons[] neurons = DeepLearningTask.makeNeuronsForTraining(mymodel.model_info());

                            // use the same random weights for the reference implementation
                            Neurons l = neurons[1];
                            for (int o = 0; o < l._a[0].size(); o++) {
                              for (int i = 0; i < l._previous._a[0].size(); i++) {
//                                System.out.println("initial weight[" + o + "]=" + l._w[o * l._previous._a.length + i]);
                                ref._nn.ihWeights[i][o] = l._w.get(o, i);
                              }
                              ref._nn.hBiases[o] = l._b.get(o);
//                              System.out.println("initial bias[" + o + "]=" + l._b[o]);
                            }
                            l = neurons[2];
                            for (int o = 0; o < l._a[0].size(); o++) {
                              for (int i = 0; i < l._previous._a[0].size(); i++) {
//                                System.out.println("initial weight[" + o + "]=" + l._w[o * l._previous._a.length + i]);
                                ref._nn.hoWeights[i][o] = l._w.get(o, i);
                              }
                              ref._nn.oBiases[o] = l._b.get(o);
//                              System.out.println("initial bias[" + o + "]=" + l._b[o]);
                            }

                            // Train the Reference
                            ref.train((int) p._epochs, rate, p._momentum_stable, loss, seed);

                            // Train H2O
                            mymodel.delete();
                            DeepLearning dl = new DeepLearning(p);
                            mymodel = dl.trainModel().get();
                            Assert.assertTrue(mymodel.model_info().get_processed_total() == epoch * dl.train().numRows());

                            /**
                             * Tolerances (should ideally be super tight -> expect the same double/float precision math inside both algos)
                             */
                            final double abseps = 1e-6;
                            final double releps = 1e-6;

                            /**
                             * Compare weights and biases in hidden layer
                             */
                            neurons = DeepLearningTask.makeNeuronsForTesting(mymodel.model_info()); //link the weights to the neurons, for easy access
                            l = neurons[1];
                            for (int o = 0; o < l._a[0].size(); o++) {
                              for (int i = 0; i < l._previous._a[0].size(); i++) {
                                double a = ref._nn.ihWeights[i][o];
                                double b = l._w.get(o, i);
                                compareVal(a, b, abseps, releps);
//                                System.out.println("weight[" + o + "]=" + b);
                              }
                              double ba = ref._nn.hBiases[o];
                              double bb = l._b.get(o);
                              compareVal(ba, bb, abseps, releps);
                            }
                            Log.info("Weights and biases for hidden layer: PASS");

                            /**
                             * Compare weights and biases for output layer
                             */
                            l = neurons[2];
                            for (int o = 0; o < l._a[0].size(); o++) {
                              for (int i = 0; i < l._previous._a[0].size(); i++) {
                                double a = ref._nn.hoWeights[i][o];
                                double b = l._w.get(o, i);
                                compareVal(a, b, abseps, releps);
                              }
                              double ba = ref._nn.oBiases[o];
                              double bb = l._b.get(o);
                              compareVal(ba, bb, abseps, releps);
                            }
                            Log.info("Weights and biases for output layer: PASS");

                            /**
                             * Compare predictions
                             * Note: Reference and H2O each do their internal data normalization,
                             * so we must use their "own" test data, which is assumed to be created correctly.
                             */
                            // H2O predictions
                            Frame fpreds = mymodel.score(_test); //[0] is label, [1]...[4] are the probabilities

                            try {
                              for (int i = 0; i < _test.numRows(); ++i) {
                                // Reference predictions
                                double[] xValues = new double[neurons[0]._a[0].size()];
                                System.arraycopy(ref._testData[i], 0, xValues, 0, xValues.length);
                                double[] ref_preds = ref._nn.ComputeOutputs(xValues);

                                // find the label
                                // do the same as H2O here (compare float values and break ties based on row number)
                                double[] preds = new double[ref_preds.length + 1];
                                for (int j = 0; j < ref_preds.length; ++j) preds[j + 1] = ref_preds[j];
                                preds[0] = GenModel.getPrediction(preds, null, xValues, 0.5);

                                // compare predicted label
                                Assert.assertTrue(preds[0] == (int) fpreds.vecs()[0].at(i));
//                                // compare predicted probabilities
//                                for (int j=0; j<ref_preds.length; ++j) {
//                                  compareVal((float)(ref_preds[j]), fpreds.vecs()[1+j].at(i), abseps, releps);
//                                }
                              }
                            } finally {
                              if (fpreds != null) fpreds.delete();
                            }
                            Log.info("Predicted values: PASS");

                            /**
                             * Compare (self-reported) scoring
                             */
                            final double trainErr = ref._nn.Accuracy(ref._trainData);
                            final double  testErr = ref._nn.Accuracy(ref. _testData);
                            trainPredict = mymodel.score(_train);
                            testPredict  = mymodel.score(_test );
                            hex.ModelMetrics mmtrain = hex.ModelMetrics.getFromDKV(mymodel,_train);
                            hex.ModelMetrics mmtest  = hex.ModelMetrics.getFromDKV(mymodel,_test );
                            final double myTrainErr = mmtrain.cm().err();
                            final double  myTestErr = mmtest .cm().err();
                            Log.info("H2O  training error : " + myTrainErr * 100 + "%, test error: " + myTestErr * 100 + "%");
                            Log.info("REF  training error : " +   trainErr * 100 + "%, test error: " +   testErr * 100 + "%");
                            compareVal(trainErr, myTrainErr, abseps, releps);
                            compareVal( testErr,  myTestErr, abseps, releps);
                            Log.info("Scoring: PASS");

                            // get the actual best error on training data
                            float best_err = Float.MAX_VALUE;
                            for (ScoringInfo e : mymodel.scoring_history()) {
                              DeepLearningScoringInfo err = (DeepLearningScoringInfo) e;
                              best_err = Math.min(best_err, (float) (Double.isNaN(err.scored_train._classError) ? best_err : err.scored_train._classError)); //multi-class classification
                            }
                            Log.info("Actual best error : " + best_err * 100 + "%.");

                            // this is enabled by default
                            if (p._overwrite_with_best_model) {
                              Frame bestPredict = null;
                              try {
                                bestPredict = mymodel.score(_train);
                                hex.ModelMetrics mmbest = hex.ModelMetrics.getFromDKV(mymodel,_train);
                                final double bestErr = mmbest.cm().err();
                                Log.info("Best_model's error : " + bestErr * 100 + "%.");
                                compareVal(bestErr, best_err, abseps, releps);
                              } finally {
                                if (bestPredict != null) bestPredict.delete();
                              }
                            }
                            Log.info("Parameters combination " + num_runs + ": PASS");

                          } finally {
                            // cleanup
                            if (mymodel != null) {
                              mymodel.delete();
                            }
                            if (_train != null) _train.delete();
                            if (_test != null) _test.delete();
                            if (trainPredict != null) trainPredict.delete();
                            if (testPredict != null) testPredict.delete();
                          }
                        }
                      }
                    }
                  }
                }
              }
            }
          }
        }
      }
    } catch(Throwable t) {
      t.printStackTrace();
      throw new RuntimeException(t);
    } finally {
      if (frame != null) frame.delete();
    }
  }

  public static class Long extends DeepLearningIrisTest {
    @Test
    @Ignore
    public void run() throws Exception { runFraction(0.1f); }
  }

  public static class Short extends DeepLearningIrisTest {
    @Test @Ignore public void run() throws Exception { runFraction(0.05f); }
  }
}
<|MERGE_RESOLUTION|>--- conflicted
+++ resolved
@@ -124,20 +124,12 @@
                               // of classes is not known unless we visit
                               // all the response data - force that now.
                               String respname = _train.lastVecName();
-<<<<<<< HEAD
-                              Vec resp = _train.lastVec().toCategorical();
-=======
                               Vec resp = _train.lastVec().toCategoricalVec();
->>>>>>> 4f96ee57
                               _train.remove(respname).remove();
                               _train.add(respname, resp);
                               DKV.put(_train);
 
-<<<<<<< HEAD
-                              Vec vresp = _test.lastVec().toCategorical();
-=======
                               Vec vresp = _test.lastVec().toCategoricalVec();
->>>>>>> 4f96ee57
                               _test.remove(respname).remove();
                               _test.add(respname, vresp);
                               DKV.put(_test);
