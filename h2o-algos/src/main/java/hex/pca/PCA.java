--- conflicted
+++ resolved
@@ -85,15 +85,10 @@
       else if (_parms._user_points.get().numRows() != _parms._k)
         error("_user_points","The user-specified points must have k = " + _parms._k + " rows");
     }
-
-<<<<<<< HEAD
     // Currently, SVD initialization is unimplemented
     if (_parms._init == Initialization.SVD) throw H2O.unimpl();
 
-    // Currently, does not work on categorical data
-=======
     // PCA does not work on categorical data
->>>>>>> 095bbc18
     Vec[] vecs = _train.vecs();
     for (int i = 0; i < vecs.length; i++) {
       if (!vecs[i].isNumeric()) {
