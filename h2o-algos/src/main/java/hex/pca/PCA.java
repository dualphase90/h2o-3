package hex.pca;

import Jama.Matrix;
import Jama.SingularValueDecomposition;
import hex.DataInfo;

import hex.ModelBuilder;
import hex.ModelCategory;
import hex.glrm.EmbeddedGLRM;
import hex.glrm.GLRM;
import hex.glrm.GLRMModel;
import hex.gram.Gram;
import hex.gram.Gram.GramTask;
import hex.schemas.ModelBuilderSchema;
import hex.schemas.PCAV3;

import hex.pca.PCAModel.PCAParameters;
import hex.svd.EmbeddedSVD;
import hex.svd.SVD;
import hex.svd.SVDModel;
import water.*;
import water.fvec.Frame;
import water.util.ArrayUtils;
import water.util.Log;
import water.util.PrettyPrint;
import water.util.TwoDimTable;

import java.util.Arrays;

/**
 * Principal Components Analysis
 * It computes the principal components from the singular value decomposition using the power method.
 * <a href = "http://www.cs.yale.edu/homes/el327/datamining2013aFiles/07_singular_value_decomposition.pdf">SVD via Power Method Algorithm</a>
 * @author anqi_fu
 *
 */
public class PCA extends ModelBuilder<PCAModel,PCAModel.PCAParameters,PCAModel.PCAOutput> {
  // Number of columns in training set (p)
  private transient int _ncolExp;    // With categoricals expanded into 0/1 indicator cols

  @Override
  public ModelBuilderSchema schema() {
    return new PCAV3();
  }

  @Override
  public Job<PCAModel> trainModelImpl(long work, boolean restartTimer) {
    return start(new PCADriver(), work, restartTimer);
  }

  @Override
  public long progressUnits() {
    return _parms._pca_method == PCAParameters.Method.GramSVD ? 5 : 3;
  }

  @Override
  public ModelCategory[] can_build() {
    return new ModelCategory[]{ ModelCategory.Clustering };
  }

  @Override public BuilderVisibility builderVisibility() { return BuilderVisibility.Stable; };

  @Override
  protected void checkMemoryFootPrint() {
    HeartBeat hb = H2O.SELF._heartbeat;
    double p = _train.degreesOfFreedom();
    long mem_usage = (long)(hb._cpus_allowed * p*p * 8/*doubles*/ * Math.log((double)_train.lastVec().nChunks())/Math.log(2.)); //one gram per core
    long max_mem = hb.get_max_mem();
    if (mem_usage > max_mem) {
      String msg = "Gram matrices (one per thread) won't fit in the driver node's memory ("
              + PrettyPrint.bytes(mem_usage) + " > " + PrettyPrint.bytes(max_mem)
              + ") - try reducing the number of columns and/or the number of categorical factors.";
      error("_train", msg);
      cancel(msg);
    }
  }

  // Called from an http request
  public PCA(PCAParameters parms) {
    super("PCA", parms);
    init(false);
  }

  @Override
  public void init(boolean expensive) {
    super.init(expensive);
    if (_parms._max_iterations < 1 || _parms._max_iterations > 1e6)
      error("_max_iterations", "max_iterations must be between 1 and 1e6 inclusive");

    if (_train == null) return;
    _ncolExp = _train.numColsExp(_parms._use_all_factor_levels, false);
    // if (_ncolExp < 2) error("_train", "_train must have more than one column when categoricals are expanded");

    // TODO: Initialize _parms._k = min(ncolExp(_train), nrow(_train)) if not set
    int k_min = (int)Math.min(_ncolExp, _train.numRows());
    if (_parms._k < 1 || _parms._k > k_min) error("_k", "_k must be between 1 and " + k_min);
    if (!_parms._use_all_factor_levels && _parms._pca_method == PCAParameters.Method.GLRM)
      error("_use_all_factor_levels", "GLRM only implemented for _use_all_factor_levels = true");

    if (_parms._pca_method == PCAParameters.Method.GramSVD && expensive && error_count() == 0) checkMemoryFootPrint();
  }

  class PCADriver extends H2O.H2OCountedCompleter<PCADriver> {

    protected void buildTables(PCAModel pca, String[] rowNames) {
      // Eigenvectors are just the V matrix
      String[] colTypes = new String[_parms._k];
      String[] colFormats = new String[_parms._k];
      String[] colHeaders = new String[_parms._k];
      Arrays.fill(colTypes, "double");
      Arrays.fill(colFormats, "%5f");

      assert rowNames.length == pca._output._eigenvectors_raw.length;
      for (int i = 0; i < colHeaders.length; i++) colHeaders[i] = "PC" + String.valueOf(i + 1);
      pca._output._eigenvectors = new TwoDimTable("Rotation", null, rowNames, colHeaders, colTypes, colFormats, "",
              new String[pca._output._eigenvectors_raw.length][], pca._output._eigenvectors_raw);

      double[] vars = new double[pca._output._std_deviation.length];
      for (int i = 0; i < vars.length; i++)
        vars[i] = pca._output._std_deviation[i] * pca._output._std_deviation[i];

      // Importance of principal components
      double[] prop_var = new double[vars.length];    // Proportion of total variance
      double[] cum_var = new double[vars.length];    // Cumulative proportion of total variance
      for (int i = 0; i < vars.length; i++) {
        prop_var[i] = vars[i] / pca._output._total_variance;
        cum_var[i] = i == 0 ? prop_var[0] : cum_var[i-1] + prop_var[i];
      }
      pca._output._importance = new TwoDimTable("Importance of components", null,
              new String[]{"Standard deviation", "Proportion of Variance", "Cumulative Proportion"},
              colHeaders, colTypes, colFormats, "", new String[3][], new double[][]{pca._output._std_deviation, prop_var, cum_var});
      pca._output._model_summary = pca._output._importance;
    }

    protected void computeStatsFillModel(PCAModel pca, SVDModel svd) {
      // Fill PCA model with additional info needed for scoring
      pca._output._normSub = svd._output._normSub;
      pca._output._normMul = svd._output._normMul;
      pca._output._permutation = svd._output._permutation;
      pca._output._nnums = svd._output._nnums;
      pca._output._ncats = svd._output._ncats;
      pca._output._catOffsets = svd._output._catOffsets;
      pca._output._nobs = svd._output._nobs;

      // Fill model with eigenvectors and standard deviations
      pca._output._std_deviation = ArrayUtils.mult(svd._output._d, 1.0 / Math.sqrt(svd._output._nobs - 1.0));
      pca._output._eigenvectors_raw = svd._output._v;
      pca._output._total_variance = svd._output._total_variance;
      buildTables(pca, svd._output._names_expanded);
    }

    protected void computeStatsFillModel(PCAModel pca, GLRMModel glrm) {
      assert glrm._parms._recover_svd;

      // Fill model with additional info needed for scoring
      pca._output._normSub = glrm._output._normSub;
      pca._output._normMul = glrm._output._normMul;
      pca._output._permutation = glrm._output._permutation;
      pca._output._nnums = glrm._output._nnums;
      pca._output._ncats = glrm._output._ncats;
      pca._output._catOffsets = glrm._output._catOffsets;
      pca._output._objective = glrm._output._objective;

      // Fill model with eigenvectors and standard deviations
      double dfcorr = 1.0 / Math.sqrt(_train.numRows() - 1.0);
      pca._output._std_deviation = new double[_parms._k];
      pca._output._eigenvectors_raw = glrm._output._eigenvectors_raw;
      pca._output._total_variance = 0;
      for(int i = 0; i < glrm._output._singular_vals.length; i++) {
        pca._output._std_deviation[i] = dfcorr * glrm._output._singular_vals[i];
        pca._output._total_variance += pca._output._std_deviation[i] * pca._output._std_deviation[i];
      }
      buildTables(pca, glrm._output._names_expanded);
    }

    protected void computeStatsFillModel(PCAModel pca, DataInfo dinfo, SingularValueDecomposition svd, Gram gram, long nobs) {
      // Save adapted frame info for scoring later
      pca._output._normSub = dinfo._normSub == null ? new double[dinfo._nums] : dinfo._normSub;
      if(dinfo._normMul == null) {
        pca._output._normMul = new double[dinfo._nums];
        Arrays.fill(pca._output._normMul, 1.0);
      } else
        pca._output._normMul = dinfo._normMul;
      pca._output._permutation = dinfo._permutation;
      pca._output._nnums = dinfo._nums;
      pca._output._ncats = dinfo._cats;
      pca._output._catOffsets = dinfo._catOffsets;

      double dfcorr = nobs / (nobs - 1.0);
      double[] sval = svd.getSingularValues();
      pca._output._std_deviation = new double[_parms._k];    // Only want first k standard deviations
      for(int i = 0; i < _parms._k; i++) {
        sval[i] = dfcorr * sval[i];   // Degrees of freedom = n-1, where n = nobs = # row observations processed
        pca._output._std_deviation[i] = Math.sqrt(sval[i]);
      }

      double[][] eigvec = svd.getV().getArray();
      pca._output._eigenvectors_raw = new double[eigvec.length][_parms._k];   // Only want first k eigenvectors
      for(int i = 0; i < eigvec.length; i++)
        System.arraycopy(eigvec[i], 0, pca._output._eigenvectors_raw[i], 0, _parms._k);
      pca._output._total_variance = dfcorr * gram.diagSum();  // Since gram = X'X/n, but variance requires n-1 in denominator
      buildTables(pca, dinfo.coefNames());
    }

    // Main worker thread
    @Override protected void compute2() {
      PCAModel model = null;
      DataInfo dinfo = null;

      try {
        init(true);   // Initialize parameters
        _parms.read_lock_frames(PCA.this); // Fetch & read-lock input frames
        if (error_count() > 0) throw new IllegalArgumentException("Found validation errors: " + validationErrors());

        // The model to be built
        model = new PCAModel(dest(), _parms, new PCAModel.PCAOutput(PCA.this));
        model.delete_and_lock(_key);

        if(_parms._pca_method == PCAParameters.Method.GramSVD) {
          dinfo = new DataInfo(Key.make(), _train, _valid, 0, _parms._use_all_factor_levels, _parms._transform, DataInfo.TransformType.NONE, /* skipMissing */ !_parms._impute_missing, /* imputeMissing */ _parms._impute_missing, /* missingBucket */ false, /* weights */ false, /* offset */ false, /* fold */ false, /* intercept */ false);
          DKV.put(dinfo._key, dinfo);
<<<<<<< HEAD

=======
          
>>>>>>> 46ae4c4d
          // Calculate and save Gram matrix of training data
          // NOTE: Gram computes A'A/n where n = nrow(A) = number of rows in training set (excluding rows with NAs)
          update(1, "Begin distributed calculation of Gram matrix");
          GramTask gtsk = new GramTask(self(), dinfo).doAll(dinfo._adaptedFrame);
          Gram gram = gtsk._gram;   // TODO: This ends up with all NaNs if training data has too many missing values
          assert gram.fullN() == _ncolExp;
          model._output._nobs = gtsk._nobs;

          // Compute SVD of Gram A'A/n using JAMA library
          // Note: Singular values ordered in weakly descending order by algorithm
          update(1, "Calculating SVD of Gram matrix locally");
          Matrix gramJ = new Matrix(gtsk._gram.getXX());
          SingularValueDecomposition svdJ = gramJ.svd();
          update(1, "Computing stats from SVD");
          computeStatsFillModel(model, dinfo, svdJ, gram, gtsk._nobs);

        } else if(_parms._pca_method == PCAParameters.Method.Power) {
          SVDModel.SVDParameters parms = new SVDModel.SVDParameters();
          parms._train = _parms._train;
          parms._valid = _parms._valid;
          parms._ignored_columns = _parms._ignored_columns;
          parms._ignore_const_cols = _parms._ignore_const_cols;
          parms._score_each_iteration = _parms._score_each_iteration;
          parms._use_all_factor_levels = _parms._use_all_factor_levels;
          parms._transform = _parms._transform;
          parms._nv = _parms._k;
          parms._max_iterations = _parms._max_iterations;
          parms._seed = _parms._seed;

          // Calculate standard deviation, but not projection
          parms._only_v = false;
          parms._keep_u = false;

          SVDModel svd = null;
          SVD job = null;
          try {
            job = new EmbeddedSVD(_key, _progressKey, parms);
            svd = job.trainModel().get();
            if (job.isCancelledOrCrashed())
              PCA.this.cancel();
          } finally {
            if (job != null) job.remove();
            if (svd != null) svd.remove();
          }
          // Recover PCA results from SVD model
          update(1, "Computing stats from SVD");
          computeStatsFillModel(model, svd);

        } else if(_parms._pca_method == PCAParameters.Method.GLRM) {
          GLRMModel.GLRMParameters parms = new GLRMModel.GLRMParameters();
          parms._train = _parms._train;
          parms._valid = _parms._valid;
          parms._ignored_columns = _parms._ignored_columns;
          parms._ignore_const_cols = _parms._ignore_const_cols;
          parms._score_each_iteration = _parms._score_each_iteration;
          parms._transform = _parms._transform;
          parms._k = _parms._k;
          parms._max_iterations = _parms._max_iterations;
          parms._seed = _parms._seed;
          parms._recover_svd = true;

          parms._loss = GLRMModel.GLRMParameters.Loss.Quadratic;
          parms._gamma_x = parms._gamma_y = 0;
          parms._regularization_x = GLRMModel.GLRMParameters.Regularizer.None;
          parms._regularization_y = GLRMModel.GLRMParameters.Regularizer.None;
          parms._init = GLRM.Initialization.PlusPlus;

          GLRMModel glrm = null;
          GLRM job = null;
          try {
            job = new EmbeddedGLRM(_key, _progressKey, parms);
            glrm = job.trainModel().get();
            if (job.isCancelledOrCrashed())
              PCA.this.cancel();
          } finally {
            if (job != null) job.remove();
            if (glrm != null) {
              glrm._parms._loading_key.get().delete();
              glrm.remove();
            }
          }
          // Recover PCA results from GLRM model
          update(1, "Computing stats from GLRM decomposition");
          computeStatsFillModel(model, glrm);
        }
        update(1, "Scoring and computing metrics on training data");
        if (_parms._compute_metrics) {
          model.score(_parms.train()).delete(); // This scores on the training data and appends a ModelMetrics
          ModelMetricsPCA mm = DKV.getGet(model._output._model_metrics[model._output._model_metrics.length - 1]);
          model._output._training_metrics = mm;
        }

        // At the end: validation scoring (no need to gather scoring history)
        update(1, "Scoring and computing metrics on validation data");
        if (_valid != null) {
          Frame pred = model.score(_parms.valid()); //this appends a ModelMetrics on the validation set
          model._output._validation_metrics = DKV.getGet(model._output._model_metrics[model._output._model_metrics.length - 1]);
          pred.delete();
        }
        model.update(self());
        done();
      } catch (Throwable t) {
        Job thisJob = DKV.getGet(_key);
        if (thisJob._state == JobState.CANCELLED) {
          Log.info("Job cancelled by user.");
        } else {
          t.printStackTrace();
          failed(t);
          throw t;
        }
      } finally {
        updateModelOutput();
        _parms.read_unlock_frames(PCA.this);
        if (model != null) model.unlock(_key);
        if (dinfo != null) dinfo.remove();
      }
      tryComplete();
    }

    Key self() {
      return _key;
    }
  }
}<|MERGE_RESOLUTION|>--- conflicted
+++ resolved
@@ -219,11 +219,7 @@
         if(_parms._pca_method == PCAParameters.Method.GramSVD) {
           dinfo = new DataInfo(Key.make(), _train, _valid, 0, _parms._use_all_factor_levels, _parms._transform, DataInfo.TransformType.NONE, /* skipMissing */ !_parms._impute_missing, /* imputeMissing */ _parms._impute_missing, /* missingBucket */ false, /* weights */ false, /* offset */ false, /* fold */ false, /* intercept */ false);
           DKV.put(dinfo._key, dinfo);
-<<<<<<< HEAD
-
-=======
           
->>>>>>> 46ae4c4d
           // Calculate and save Gram matrix of training data
           // NOTE: Gram computes A'A/n where n = nrow(A) = number of rows in training set (excluding rows with NAs)
           update(1, "Begin distributed calculation of Gram matrix");
