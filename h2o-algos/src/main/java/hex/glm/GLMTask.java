package hex.glm;

import hex.DataInfo;
import hex.DataInfo.Row;

import hex.FrameTask2;
import hex.glm.GLMModel.GLMParameters;
import hex.glm.GLMModel.GLMParameters.Link;
import hex.glm.GLMModel.GLMWeightsFun;
import hex.glm.GLMModel.GLMWeights;
import hex.gram.Gram;
import hex.glm.GLMModel.GLMParameters.Family;
import water.H2O.H2OCountedCompleter;
import water.*;
import water.fvec.*;
import water.util.ArrayUtils;
import water.util.MathUtils;
import water.util.MathUtils.BasicStats;

import java.util.Arrays;

/**
 * All GLM related distributed tasks:
 *
 * YMUTask           - computes response means on actual datasets (if some rows are ignored - e.g ignoring rows with NA and/or doing cross-validation)
 * GLMGradientTask   - computes gradient at given Beta, used by L-BFGS, for KKT condition check
 * GLMLineSearchTask - computes residual deviance(s) at given beta(s), used by line search (both L-BFGS and IRLSM)
 * GLMIterationTask  - used by IRLSM to compute Gram matrix and response t(X) W X, t(X)Wz
 *
 * @author tomasnykodym
 */
public abstract class GLMTask  {
  static class NullDevTask extends MRTask<NullDevTask> {
    double _nullDev;
    final double [] _ymu;
    final GLMWeightsFun _glmf;
    final boolean _hasWeights;
    final boolean _hasOffset;
    public NullDevTask(GLMWeightsFun glmf, double [] ymu, boolean hasWeights, boolean hasOffset) {
      _glmf = glmf;
      _ymu = ymu;
      _hasWeights = hasWeights;
      _hasOffset = hasOffset;
    }

    @Override public void map(Chunk [] chks) {
      int i = 0;
      int len = chks[0]._len;
      Chunk w = _hasWeights?chks[i++]:new C0DChunk(1.0,len);
      Chunk o = _hasOffset?chks[i++]:new C0DChunk(0.0,len);
      Chunk r = chks[i];
      if(_glmf._family != Family.multinomial) {
        double ymu = _glmf.link(_ymu[0]);
        for (int j = 0; j < len; ++j)
          _nullDev += w.atd(j)*_glmf.deviance(r.atd(j), _glmf.linkInv(ymu + o.atd(j)));
      } else {
        throw H2O.unimpl();
      }
    }
    @Override public void reduce(NullDevTask ndt) {_nullDev += ndt._nullDev;}
  }

  static class GLMResDevTask extends FrameTask2<GLMResDevTask> {
    final GLMWeightsFun _glmf;
    final double [] _beta;
    double _resDev = 0;
    double _likelihood;

    public GLMResDevTask(Key jobKey, DataInfo dinfo,GLMParameters parms, double [] beta) {
      super(null,dinfo, jobKey);
      _glmf = new GLMWeightsFun(parms);
      _beta = beta;
      _sparseOffset = _sparse?GLM.sparseOffset(_beta,_dinfo):0;
    }
    private transient GLMWeights _glmw;
    private final double _sparseOffset;

    @Override public boolean handlesSparseData(){return true;}
    @Override
    public void chunkInit() {
      _glmw = new GLMWeights();
    }
    @Override
    protected void processRow(Row r) {
      _glmf.computeWeights(r.response(0),r.innerProduct(_beta) + _sparseOffset,r.offset,r.weight,_glmw);
      _resDev += _glmw.dev;
      _likelihood += _glmw.l;
    }
    @Override public void reduce(GLMResDevTask gt) {_resDev += gt._resDev; _likelihood += gt._likelihood;}
  }

  static class GLMResDevTaskMultinomial extends FrameTask2<GLMResDevTaskMultinomial> {
    final double [][] _beta;
    double _likelihood;
    final int _nclasses;

    public GLMResDevTaskMultinomial(Key jobKey, DataInfo dinfo, double [] beta, int nclasses) {
      super(null,dinfo, jobKey);
      _beta = ArrayUtils.convertTo2DMatrix(beta,beta.length/nclasses);
      _nclasses = nclasses;
    }

    @Override public boolean handlesSparseData(){return true;}
    private transient double [] _sparseOffsets;

    @Override
    public void chunkInit() {
      _sparseOffsets = MemoryManager.malloc8d(_nclasses);
      for(int c = 0; c < _nclasses; ++c)
        _sparseOffsets[c] = GLM.sparseOffset(_beta[c],_dinfo);
    }
    @Override
    protected void processRow(Row r) {
      double sumExp = 0;
      for(int c = 0; c < _nclasses; ++c)
        sumExp += Math.exp(r.innerProduct(_beta[c]) + _sparseOffsets[c]);
      int c = (int)r.response(0);
      _likelihood -= r.weight * ((r.innerProduct(_beta[c]) + _sparseOffsets[c]) - Math.log(sumExp));
    }
    @Override public void reduce(GLMResDevTaskMultinomial gt) {_likelihood += gt._likelihood;}
  }

 static public class YMUTask extends MRTask<YMUTask> {
   double _yMin = Double.POSITIVE_INFINITY, _yMax = Double.NEGATIVE_INFINITY;
   long _nobs;
   public double _wsum;
   final int _responseId;
   final int _weightId;
   final int _offsetId;
   final int _nums; // number of numeric columns
   final int _numOff;
   final boolean _setIgnores;
<<<<<<< HEAD
   final boolean _comupteWeightedSigma;
   final boolean _skipNAs;
=======
   final boolean _computeWeightedSigma;
   final boolean _computeWeightedMeanSigmaResponse;
>>>>>>> ffc146a1

   public BasicStats _basicStats;
   public BasicStats _basicStatsResponse;
   double [] _yMu;
   double [] _means;
   final int _nClasses;

<<<<<<< HEAD

   public YMUTask(DataInfo dinfo, int nclasses, boolean computeWeightedSigma, boolean setIgnores, boolean skipNAs){
=======
   public YMUTask(DataInfo dinfo, int nclasses, boolean computeWeightedSigma, boolean computeWeightedMeanSigmaResponse, boolean setIgnores, boolean haveResponse){
>>>>>>> ffc146a1
     _nums = dinfo._nums;
     _numOff = dinfo._cats;
     _responseId = haveResponse ? dinfo.responseChunkId(0) : -1;
     _weightId = dinfo._weights?dinfo.weightChunkId():-1;
     _offsetId = dinfo._offset?dinfo.offsetChunkId():-1;
     _nClasses = nclasses;
     _computeWeightedSigma = computeWeightedSigma;
     _computeWeightedMeanSigmaResponse = computeWeightedMeanSigmaResponse;
     _setIgnores = setIgnores;
     _skipNAs = skipNAs;
     _means = dinfo._numMeans;
   }
   @Override public void setupLocal(){}

   @Override public void map(Chunk [] chunks) {
     _yMu = new double[_nClasses];
     Chunk weight = _weightId == -1?new C0DChunk(1.0,chunks[0]._len):chunks[_weightId];
     boolean [] skip = MemoryManager.mallocZ(chunks[0]._len);
     for(int i = 0; i < chunks.length; ++i) {
       for (int r = chunks[i].nextNZ(-1); r < chunks[i]._len; r = chunks[i].nextNZ(r)) {
         if(skip[r])continue;
         if((skip[r] = _skipNAs && chunks[i].isNA(r)) && _setIgnores)
          weight.set(r,0);
       }
     }
     Chunk response = _responseId < 0 ? null : chunks[_responseId];
     double [] nums = null;
     double [] numsResponse = null;
     if(_computeWeightedSigma) {
       _basicStats = new BasicStats(_nums);
       nums = MemoryManager.malloc8d(_nums);
     }
     if(_computeWeightedMeanSigmaResponse) {
       _basicStatsResponse = new BasicStats(_nClasses);
       numsResponse = MemoryManager.malloc8d(_nClasses);
     }
     double w;
     if (response == null) return;
     for(int r = 0; r < response._len; ++r) {
<<<<<<< HEAD
       if(skip[r] || (w = weight.atd(r)) == 0)
         continue;
       if(_comupteWeightedSigma) {
         for(int i = 0; i < _nums; ++i) {
           nums[i] = chunks[i + _numOff].atd(r);
           if(Double.isNaN(nums[i]))
             nums[i] = _means[i];
         }
         _basicStats.add(nums,w);
       }
       double d = response.atd(r);
       if(!Double.isNaN(d)) {
         assert !Double.isNaN(d);
         if (_nClasses > 2)
           _yMu[(int) d] += w;
         else
           _yMu[0] += w*d;
         if (d < _yMin)
           _yMin = d;
         if (d > _yMax)
           _yMax = d;
         _nobs++;
         _wsum += w;
       }
     }
   }
   @Override public void postGlobal() {
     ArrayUtils.mult(_yMu,1.0/_wsum);
=======
       if(skip[r] || (w = weight.atd(r)) == 0) continue;
       if(_computeWeightedSigma) {
         for(int i = 0; i < _nums; ++i)
           nums[i] = chunks[i+_numOff].atd(r);
         _basicStats.add(nums,w);
       }
       if(_computeWeightedMeanSigmaResponse) {
         //FIXME: Add support for subtracting offset from response
         for(int i = 0; i < _nClasses; ++i)
           numsResponse[i] = chunks[chunks.length-_nClasses+i].atd(r);
         _basicStatsResponse.add(numsResponse,w);
       }
       double d = w*response.atd(r);
       assert !Double.isNaN(d);
       if(_nClasses > 2)
         _yMu[(int)d] += 1;
       else
        _yMu[0] += d;
       if(d < _yMin)
         _yMin = d;
       if(d > _yMax)
         _yMax = d;
       _nobs++;
       _wsum += w;
     }
   }
   @Override public void postGlobal() {
     if(_computeWeightedSigma)
       ArrayUtils.mult(_yMu,1.0/_basicStats.wsum());
     else
       ArrayUtils.mult(_yMu,1.0/_nobs);
>>>>>>> ffc146a1
     Futures fs = new Futures();
     fs.blockForPending();
   }
   @Override public void reduce(YMUTask ymt) {
     if(_nobs > 0 && ymt._nobs > 0) {
       ArrayUtils.add(_yMu,ymt._yMu);
       _nobs += ymt._nobs;
       _wsum += ymt._wsum;
       if(_yMin > ymt._yMin)
         _yMin = ymt._yMin;
       if(_yMax < ymt._yMax)
         _yMax = ymt._yMax;
       if(_computeWeightedSigma)
         _basicStats.reduce(ymt._basicStats);
       if(_computeWeightedMeanSigmaResponse)
         _basicStatsResponse.reduce(ymt._basicStatsResponse);
     } else if (_nobs == 0) {
       _yMu = ymt._yMu;
       _nobs = ymt._nobs;
       _yMin = ymt._yMin;
       _yMax = ymt._yMax;
       _basicStats = ymt._basicStats;
       _basicStatsResponse = ymt._basicStatsResponse;
     }
   }
 }

  static double  computeMultinomialEtas(Row row, double [][]beta, final double [] etas, double [] etaOffsets, double [] exps) {
    double maxRow = 0;
    for (int c = 0; c < beta.length; ++c) {
      double e = etaOffsets[c] + row.innerProduct(beta[c]);
      if (e > maxRow) maxRow = e;
      etas[c] = e;
    }
    double sumExp = 0;
    for(int c = 0; c < beta.length; ++c) {
      double x = Math.exp(etas[c] - maxRow);
      sumExp += x;
      exps[c+1] = x;
    }
    double reg = 1.0/(sumExp);
    for(int c = 0; c < etas.length; ++c)
      exps[c+1] *= reg;
    exps[0] = 0;
    exps[0] = ArrayUtils.maxIndex(exps)-1;
    return Math.log(sumExp) + maxRow;
  }



  static class GLMGenericWeightsTask extends  FrameTask2<GLMGenericWeightsTask> {

    final double [] _beta;
    double _sparseOffset;

    private final GLMWeightsFun _glmw;
    private transient GLMWeights _ws;

    double _likelihood;

    public GLMGenericWeightsTask(H2OCountedCompleter cmp, DataInfo dinfo, Key jobKey, double [] beta, GLMWeightsFun glmw) {
      super(cmp, dinfo, jobKey);
      _beta = beta;
      _glmw = glmw;
      assert _glmw._family != Family.multinomial:"Generic glm weights task does not work for family multinomial";
    }

    @Override public void chunkInit(){
      _ws = new GLMWeights();
      if(_sparse) _sparseOffset = GLM.sparseOffset(_beta,_dinfo);
    }
    @Override
    protected void processRow(Row row) {
      double eta = row.innerProduct(_beta) + _sparseOffset;
      _glmw.computeWeights(row.response(0),eta,row.offset,row.weight,_ws);
      row.setOutput(0,_ws.w);
      row.setOutput(1,_ws.z);
      _likelihood += _ws.l;
    }

    @Override public void reduce(GLMGenericWeightsTask gwt) {
      _likelihood += gwt._likelihood;
    }
  }

  static class GLMMultinomialWeightsTask extends  FrameTask2<GLMGenericWeightsTask> {

    final double [] _beta;
    double _sparseOffset;

    double _likelihood;
    final int classId;

    public GLMMultinomialWeightsTask(H2OCountedCompleter cmp, DataInfo dinfo, Key jobKey, double [] beta, int cid) {
      super(cmp, dinfo, jobKey);
      _beta = beta;
      classId = cid;
    }

    @Override public void chunkInit(){
      if(_sparse) _sparseOffset = GLM.sparseOffset(_beta,_dinfo);
    }
    @Override
    protected void processRow(Row row) {
      double y = row.response(0);
      double maxRow = row.getOutput(2);
      double etaY = row.getOutput(3);
      double eta = row.innerProduct(_beta) + _sparseOffset;
      if(classId == y){
        etaY = eta;
        row.setOutput(3,eta);
      }
      if(eta > maxRow) {
        maxRow = eta;
        row.setOutput(2,eta);
      }
      double etaExp = Math.exp(eta - maxRow);
      double sumExp = row.getOutput(4) + etaExp;
      double mu = etaExp/sumExp;
      if(mu < 1e-16) mu = 1e-16;
      double d = mu*(1-mu);
      row.setOutput(0,row.weight * d);
      row.setOutput(1,eta + (y-mu)/d); // wz = r.weight * (eta * d + (y-mu));
      _likelihood += row.weight * (etaY - Math.log(sumExp) - maxRow);
    }

    @Override public void reduce(GLMGenericWeightsTask gwt) {
      _likelihood += gwt._likelihood;
    }
  }

  static class GLMBinomialWeightsTask extends  FrameTask2<GLMGenericWeightsTask> {
    final double [] _beta;
    double _sparseOffset;
    double _likelihood;

    public GLMBinomialWeightsTask(H2OCountedCompleter cmp, DataInfo dinfo, Key jobKey, double [] beta) {
      super(cmp, dinfo, jobKey);
      _beta = beta;
    }

    @Override public void chunkInit(){
      if(_sparse) _sparseOffset = GLM.sparseOffset(_beta,_dinfo);
    }
    @Override
    protected void processRow(Row row) {
      double y = row.response(0);
      double eta = row.innerProduct(_beta) + _sparseOffset;
      double mu = 1/(Math.exp(-eta) + 1);
      if(mu < 1e-16) mu = 1e-16;
      double d = mu*(1-mu);
      row.setOutput(0,row.weight * d);
      row.setOutput(1,eta + (y-mu)/d); // wz = r.weight * (eta * d + (y-mu));
      _likelihood += row.weight * (MathUtils.y_log_y(y, mu) + MathUtils.y_log_y(1 - y, 1 - mu));
    }

    @Override public void reduce(GLMGenericWeightsTask gwt) {
      _likelihood += gwt._likelihood;
    }
  }
  static abstract class GLMGradientTask extends FrameTask2<GLMGradientTask> {
    final double [] _beta;
    public double [] _gradient;
    public double _likelihood;
    final transient  double _currentLambda;
    final transient double _reg;

    protected GLMGradientTask(Key jobKey, DataInfo dinfo, double reg, double lambda, double[] beta){
      super(null,dinfo, jobKey);
      _beta = beta;
      _reg = reg;
      _currentLambda = lambda;
    }
    @Override public boolean handlesSparseData(){return true;}
    protected transient double _sparseOffset;
    @Override public final void chunkInit(){
      int icptId = _dinfo.fullN();
      _gradient = MemoryManager.malloc8d(icptId+1);
      if(_sparse)
        _sparseOffset = GLM.sparseOffset(_beta,_dinfo);
    }

    @Override
    public final void reduce(GLMGradientTask gmgt){
      ArrayUtils.add(_gradient,gmgt._gradient);
      _likelihood += gmgt._likelihood;
    }
    @Override public final void postGlobal(){
      if(_sparse && _dinfo._normSub != null) {
        int numStart = _dinfo.numStart();
        for(int i = 0; i < _dinfo._normSub.length; ++i) {
          double d = _dinfo._normSub[i]*_dinfo._normMul[i];
          _gradient[numStart+i] -= d*_gradient[_gradient.length-1];
        }
      }
      ArrayUtils.mult(_gradient,_reg);
      for(int j = 0; j < _beta.length - 1; ++j)
        _gradient[j] += _currentLambda * _beta[j];
    }
  }

  static class GLMGenericGradientTask extends GLMGradientTask {
    private final GLMWeightsFun _glmf;
    public GLMGenericGradientTask(Key jobKey, DataInfo dinfo, GLMParameters parms, double lambda, double[] beta) {
      super(jobKey, dinfo, parms._obj_reg, lambda, beta);
      _glmf = new GLMWeightsFun(parms);
    }
    @Override protected void processRow(Row row) {
      double eta = row.innerProduct(_beta) + _sparseOffset + row.offset;
      double mu = _glmf.linkInv(eta);
      double [] g = _gradient;
      _likelihood += row.weight * _glmf.likelihood(row.response(0), mu);
      double var = _glmf.variance(mu);
      if (var < 1e-6) var = 1e-6; // to avoid numerical problems with 0 variance
      double gval = row.weight * (mu - row.response(0)) / (var * _glmf.linkDeriv(mu));
      // categoricals
      for (int i = 0; i < row.nBins; ++i)
        g[row.binIds[i]] += gval;
      int off = _dinfo.numStart();
      // numbers
      for (int j = 0; j < _dinfo._nums; ++j)
        g[j + off] += row.numVals[j] * gval;
      // intercept
      if (_dinfo._intercept)
        g[g.length - 1] += gval;
    }
  }


  static class GLMBinomialGradientTask extends GLMGradientTask {
    public GLMBinomialGradientTask(Key jobKey, DataInfo dinfo, GLMParameters parms, double lambda, double [] beta) {
      super(jobKey,dinfo,parms._obj_reg,lambda,beta);
      assert parms._family == Family.binomial && parms._link == Link.logit;
    }
    @Override
    protected void processRow(Row row) {
      double [] g = _gradient;
      double [] b = _beta;
      double y = -1 + 2*row.response(0);
      double eta = row.innerProduct(b) + _sparseOffset + row.offset;
      double gval;
      double d = 1 + Math.exp(-y * eta);
      _likelihood += row.weight*Math.log(d);
      gval = row.weight*-y*(1-1.0/d);
      // categoricals
      for(int i = 0; i < row.nBins; ++i)
        g[row.binIds[i]] += gval;
      int off = _dinfo.numStart();
      // numbers
      for (int j = 0; j < row.nNums; ++j)
        _gradient[(row.numIds == null ? j + off : row.numIds[j])] += row.numVals[j] * gval;
      // intercept
      g[g.length-1] += gval;
    }
  }

  static class GLMGaussianGradientTask extends GLMGradientTask {
    public GLMGaussianGradientTask(Key jobKey, DataInfo dinfo, GLMParameters parms, double lambda, double [] beta) {
      super(jobKey,dinfo,parms._obj_reg,lambda,beta);
      assert parms._family == Family.gaussian && parms._link == Link.identity;
    }
    @Override
    protected void processRow(Row row) {
      double [] g = _gradient;
      double [] b = _beta;
      double y = row.response(0);
      double eta = row.innerProduct(b) + _sparseOffset + row.offset;
      double diff = y - eta;
      _likelihood += row.weight*diff*diff;
      double gval = row.weight*(eta-y);
      // categoricals
      for(int i = 0; i < row.nBins; ++i)
        g[row.binIds[i]] += gval;
      int off = _dinfo.numStart();
      // numbers
      for (int j = 0; j < row.nNums; ++j)
        _gradient[(row.numIds == null ? j + off : row.numIds[j])] += row.numVals[j] * gval;
      // intercept
      g[g.length-1] += gval;
    }
  }

  static class GLMMultinomialGradientTask extends FrameTask2<GLMMultinomialGradientTask> {
    final double [][] _beta;
    final transient double _currentLambda;
    final transient double _reg;
    double [] _gradient;
    double _likelihood;

    public GLMMultinomialGradientTask(Key jobKey, DataInfo dinfo, double lambda, double[][] beta, double reg,boolean validate, H2OCountedCompleter cmp) {
      super(null,dinfo,jobKey);
      _currentLambda = lambda;
      _reg = reg;
      _beta = beta;
    }

    private transient double [] _etas;
    private transient double [] _exps;
    private transient double [] _etaOffsets;

    @Override public void chunkInit(){
      _gradient = new double[_beta.length*_beta[0].length];
      _etas = new double[_beta.length];
      _exps = new double[_beta.length+1];
      _etaOffsets = new double[_beta.length];
      if(_sparse)
        for(int i = 0; i < _etaOffsets.length; ++i)
          _etaOffsets[i] = GLM.sparseOffset(_beta[i],_dinfo);
    }
    @Override
    protected final void processRow(Row row) {
      int y = (int)row.response(0);
      assert y == row.response(0);
      double logSumExp = computeMultinomialEtas(row, _beta, _etas, _etaOffsets, _exps);
      final int P = _beta[0].length;
      _likelihood -= row.weight * (_etas[(int)row.response(0)] - logSumExp);
      int numOff = _dinfo.numStart();
      for(int c = 0; c < _beta.length; ++c) {
        double val = row.weight * (_exps[c+1] - (y == c?1:0));
        for (int j = 0; j < row.nBins; ++j)
          _gradient[c*P + row.binIds[j]] += val;
        for (int j = 0; j < row.nNums; ++j)
          _gradient[c*P + (row.numIds == null ? j + numOff : row.numIds[j])] += row.numVals[j] * val;
        _gradient[(c+1) * P - 1] += val;
      }
    }
    @Override
    public void reduce(GLMMultinomialGradientTask gmgt){
      ArrayUtils.add(_gradient,gmgt._gradient);
      _likelihood += gmgt._likelihood;
    }

    @Override public void postGlobal(){
      if (_sparse && _dinfo._normSub != null) { // adjust for centering
        int off = _dinfo.numStart();
        final int P = _beta[0].length;
        for(int c = 0; c < _beta.length; ++c) {
          double val = _gradient[(c+1)*P-1];
          for (int i = 0; i < _dinfo._nums; ++i)
            _gradient[c * P + off + i] -= val * _dinfo._normSub[i] * _dinfo._normMul[i];
        }
      }
      ArrayUtils.mult(_gradient, _reg);
      int P = _beta[0].length;
      for(int c = 0; c < _beta.length; ++c)
        for(int j = 0; j < P-1; ++j)
          _gradient[c*P+j] += _currentLambda * _beta[c][j];
    }
  }


//  public static class GLMCoordinateDescentTask extends MRTask<GLMCoordinateDescentTask> {
//    final double [] _betaUpdate;
//    final double [] _beta;
//    final double _xOldSub;
//    final double _xOldMul;
//    final double _xNewSub;
//    final double _xNewMul;
//
//    double [] _xy;
//
//    public GLMCoordinateDescentTask(double [] betaUpdate, double [] beta, double xOldSub, double xOldMul, double xNewSub, double xNewMul) {
//      _betaUpdate = betaUpdate;
//      _beta = beta;
//      _xOldSub = xOldSub;
//      _xOldMul = xOldMul;
//      _xNewSub = xNewSub;
//      _xNewMul = xNewMul;
//    }
//
//    public void map(Chunk [] chks) {
//      Chunk xOld = chks[0];
//      Chunk xNew = chks[1];
//      if(xNew.vec().isCategorical()){
//        _xy = MemoryManager.malloc8d(xNew.vec().domain().length);
//      } else
//      _xy = new double[1];
//      Chunk eta = chks[2];
//      Chunk weights = chks[3];
//      Chunk res = chks[4];
//      for(int i = 0; i < eta._len; ++i) {
//        double w = weights.atd(i);
//        double e = eta.atd(i);
//        if(_betaUpdate != null) {
//          if (xOld.vec().isCategorical()) {
//            int cid = (int) xOld.at8(i);
//            e = +_betaUpdate[cid];
//          } else
//            e += _betaUpdate[0] * (xOld.atd(i) - _xOldSub) * _xOldMul;
//          eta.set(i, e);
//        }
//        int cid = 0;
//        double x = w;
//        if(xNew.vec().isCategorical()) {
//          cid = (int) xNew.at8(i);
//          e -= _beta[cid];
//        } else {
//          x = (xNew.atd(i) - _xNewSub) * _xNewMul;
//          e -= _beta[0] * x;
//          x *= w;
//        }
//        _xy[cid] += x * (res.atd(i) - e);
//      }
//    }
//    @Override public void reduce(GLMCoordinateDescentTask t) {
//      ArrayUtils.add(_xy, t._xy);
//    }
//  }


//  /**
//   * Compute initial solution for multinomial problem (Simple weighted LR with all weights = 1/4)
//   */
//  public static final class GLMMultinomialInitTsk extends MRTask<GLMMultinomialInitTsk>  {
//    double [] _mu;
//    DataInfo _dinfo;
//    Gram _gram;
//    double [][] _xy;
//
//    @Override public void map(Chunk [] chks) {
//      Rows rows = _dinfo.rows(chks);
//      _gram = new Gram(_dinfo);
//      _xy = new double[_mu.length][_dinfo.fullN()+1];
//      int numStart = _dinfo.numStart();
//      double [] ds = new double[_mu.length];
//      for(int i = 0; i < ds.length; ++i)
//        ds[i] = 1.0/(_mu[i] * (1-_mu[i]));
//      for(int i = 0; i < rows._nrows; ++i) {
//        Row r = rows.row(i);
//        double y = r.response(0);
//        _gram.addRow(r,.25);
//        for(int c = 0; c < _mu.length; ++c) {
//          double iY = y == c?1:0;
//          double z = (y-_mu[c]) * ds[i];
//          for(int j = 0; j < r.nBins; ++j)
//            _xy[c][r.binIds[j]] += z;
//          for(int j = 0; j < r.nNums; ++j){
//            int id = r.numIds == null?(j + numStart):r.numIds[j];
//            double val = r.numVals[j];
//            _xy[c][id] += z*val;
//          }
//        }
//      }
//    }
//    @Override public void reduce(){
//
//    }
//  }

  /**
   * Task to compute t(X) %*% W %*%  X and t(X) %*% W %*% y
   */
  public static class LSTask extends FrameTask2<LSTask> {
    public double[] _xy;
    public Gram _gram;
    final int numStart;

    public LSTask(H2OCountedCompleter cmp, DataInfo dinfo, Key jobKey) {
      super(cmp, dinfo, jobKey);
      numStart = _dinfo.numStart();
    }

    @Override
    public void chunkInit() {
      _gram = new Gram(_dinfo.fullN(), _dinfo.largestCat(), _dinfo._nums, _dinfo._cats, true);
      _xy = MemoryManager.malloc8d(_dinfo.fullN() + 1);

    }

    @Override
    protected void processRow(Row r) {
      double wz = r.weight * (r.response(0) - r.offset);
      for (int i = 0; i < r.nBins; ++i) {
        _xy[r.binIds[i]] += wz;
      }
      for (int i = 0; i < r.nNums; ++i) {
        int id = r.numIds == null ? (i + numStart) : r.numIds[i];
        double val = r.numVals[i];
        _xy[id] += wz * val;
      }
      if (_dinfo._intercept)
        _xy[_xy.length - 1] += wz;
      _gram.addRow(r, r.weight);
    }

    @Override
    public void reduce(LSTask lst) {
      ArrayUtils.add(_xy, lst._xy);
      _gram.add(lst._gram);
    }

    @Override
    public void postGlobal() {
      if (_sparse && _dinfo._normSub != null) { // need to adjust gram for missing centering!
        int ns = _dinfo.numStart();
        int interceptIdx = _xy.length - 1;
        double[] interceptRow = _gram._xx[interceptIdx - _gram._diagN];
        double nobs = interceptRow[interceptRow.length - 1]; // weighted _nobs
        for (int i = ns; i < _dinfo.fullN(); ++i) {
          double iMean = _dinfo._normSub[i - ns] * _dinfo._normMul[i - ns];
          for (int j = 0; j < ns; ++j)
            _gram._xx[i - _gram._diagN][j] -= interceptRow[j] * iMean;
          for (int j = ns; j <= i; ++j) {
            double jMean = _dinfo._normSub[j - ns] * _dinfo._normMul[j - ns];
            _gram._xx[i - _gram._diagN][j] -= interceptRow[i] * jMean + interceptRow[j] * iMean - nobs * iMean * jMean;
          }
        }
        if (_dinfo._intercept) { // do the intercept row
          for (int j = ns; j < _dinfo.fullN(); ++j)
            interceptRow[j] -= nobs * _dinfo._normSub[j - ns] * _dinfo._normMul[j - ns];
        }
        // and the xy vec as well
        for (int i = ns; i < _dinfo.fullN(); ++i) {
          _xy[i] -= _xy[_xy.length - 1] * _dinfo._normSub[i - ns] * _dinfo._normMul[i - ns];
        }
      }
    }
  }

  public static class GLMWLSTask extends LSTask {
    final GLMWeightsFun _glmw;
    final double [] _beta;
    double _sparseOffset;

    public GLMWLSTask(H2OCountedCompleter cmp, DataInfo dinfo, Key jobKey, GLMWeightsFun glmw, double [] beta) {
      super(cmp, dinfo, jobKey);
      _glmw = glmw;
      _beta = beta;
    }

    private transient GLMWeights _ws;

    @Override public void chunkInit(){
      super.chunkInit();
      _ws = new GLMWeights();
    }

    @Override
    public void processRow(Row r) {
      // update weights
      double eta = r.innerProduct(_beta) + _sparseOffset;
      _glmw.computeWeights(r.response(0),eta,r.weight,r.offset,_ws);
      r.weight = _ws.w;
      r.offset = 0; // handled offset here
      r.setResponse(0,_ws.z);
      super.processRow(r);
    }
  }

  public static class GLMMultinomialWLSTask extends LSTask {
    final GLMWeightsFun _glmw;
    final double [] _beta;
    double _sparseOffset;

    public GLMMultinomialWLSTask(H2OCountedCompleter cmp, DataInfo dinfo, Key jobKey, GLMWeightsFun glmw, double [] beta) {
      super(cmp, dinfo, jobKey);
      _glmw = glmw;
      _beta = beta;
    }

    private transient GLMWeights _ws;

    @Override public void chunkInit(){
      super.chunkInit();
      _ws = new GLMWeights();
    }

    @Override
    public void processRow(Row r) {

      // update weights
      double eta = r.innerProduct(_beta) + _sparseOffset;
      _glmw.computeWeights(r.response(0),eta,r.weight,r.offset,_ws);
      r.weight = _ws.w;
      r.offset = 0; // handled offset here
      r.setResponse(0,_ws.z);
      super.processRow(r);
    }
  }


  public static class GLMIterationTaskMultinomial extends FrameTask2<GLMIterationTaskMultinomial> {
    final int _c;
    final double [] _beta; // current beta to compute update of predictors for the current class

    double [] _xy;
    Gram _gram;
    transient double _sparseOffset;

    public GLMIterationTaskMultinomial(DataInfo dinfo, Key jobKey, double [] beta, int c) {
      super(null, dinfo, jobKey);
      _beta = beta;
      _c = c;
    }

    @Override public void chunkInit(){
      // initialize
      _gram = new Gram(_dinfo.fullN(), _dinfo.largestCat(), _dinfo._nums, _dinfo._cats,true);
      _xy = MemoryManager.malloc8d(_dinfo.fullN()+1); // + 1 is for intercept
      if(_sparse)
        _sparseOffset = GLM.sparseOffset(_beta,_dinfo);
    }
    @Override
    protected void processRow(Row r) {
      double y = r.response(0);
      double sumExp = r.response(1);
      double maxRow = r.response(2);
      int numStart = _dinfo.numStart();
      y = (y == _c)?1:0;
      double eta = r.innerProduct(_beta) + _sparseOffset;
      if(eta > maxRow) maxRow = eta;
      double etaExp = Math.exp(eta-maxRow);
      sumExp += etaExp;
      double mu = (etaExp == Double.POSITIVE_INFINITY?1:(etaExp / sumExp));
      if(mu < 1e-16)
        mu = 1e-16;//
      double d = mu*(1-mu);
      double wz = r.weight * (eta * d + (y-mu));
      double w  = r.weight * d;
      for(int i = 0; i < r.nBins; ++i) {
        _xy[r.binIds[i]] += wz;
      }
      for(int i = 0; i < r.nNums; ++i){
        int id = r.numIds == null?(i + numStart):r.numIds[i];
        double val = r.numVals[i];
        _xy[id] += wz*val;
      }
      if(_dinfo._intercept)
        _xy[_xy.length-1] += wz;
      _gram.addRow(r, w);
    }

    @Override
    public void reduce(GLMIterationTaskMultinomial glmt) {
      ArrayUtils.add(_xy,glmt._xy);
      _gram.add(glmt._gram);
    }
  }

  public static class GLMMultinomialUpdate extends FrameTask2<GLMMultinomialUpdate> {
    private final double [][] _beta; // updated  value of beta
    private final int _c;
    private transient double [] _sparseOffsets;
    private transient double [] _etas;

    public GLMMultinomialUpdate(DataInfo dinfo, Key jobKey, double [] beta, int c) {
      super(null, dinfo, jobKey);
      _beta = ArrayUtils.convertTo2DMatrix(beta,dinfo.fullN()+1);
      _c = c;
    }

    @Override public void chunkInit(){
      // initialize
      _sparseOffsets = MemoryManager.malloc8d(_beta.length);
      _etas = MemoryManager.malloc8d(_beta.length);
      if(_sparse) {
        for(int i = 0; i < _beta.length; ++i)
          _sparseOffsets[i] = GLM.sparseOffset(_beta[i],_dinfo);
      }
    }

    private transient Chunk _sumExpChunk;
    private transient Chunk _maxRowChunk;

    @Override public void map(Chunk [] chks) {
      _sumExpChunk = chks[chks.length-2];
      _maxRowChunk = chks[chks.length-1];
      super.map(chks);
    }

    @Override
    protected void processRow(Row r) {
      double maxrow = 0;
      for(int i = 0; i < _beta.length; ++i) {
        _etas[i] = r.innerProduct(_beta[i]) + _sparseOffsets[i];
        if(_etas[i] > maxrow)
          maxrow = _etas[i];
      }
      double sumExp = 0;
      for(int i = 0; i < _beta.length; ++i)
//        if(i != _c)
          sumExp += Math.exp(_etas[i]-maxrow);
      _maxRowChunk.set(r.cid,_etas[_c]);
      _sumExpChunk.set(r.cid,Math.exp(_etas[_c]-maxrow)/sumExp);
    }
  }

  /**
   * One iteration of glm, computes weighted gram matrix and t(x)*y vector and t(y)*y scalar.
   *
   * @author tomasnykodym
   */
  public static class GLMIterationTask extends FrameTask2<GLMIterationTask> {
    final GLMWeightsFun _glmf;
    double [][]_beta_multinomial;
    double []_beta;
    protected Gram  _gram; // wx%*%x
    double [] _xy; // wx^t%*%z,

    final double [] _ymu;

    long _nobs;
    public double _likelihood;
    private transient GLMWeights _w;
//    final double _lambda;
    double wsum, wsumu;
    double _sumsqe;
    int _c = -1;

    public  GLMIterationTask(Key jobKey, DataInfo dinfo, GLMWeightsFun glmw,double [] beta) {
      super(null,dinfo,jobKey);
      _beta = beta;
      _ymu = null;
      _glmf = glmw;
    }

    public  GLMIterationTask(Key jobKey, DataInfo dinfo, GLMWeightsFun glmw, double [] beta, int c) {
      super(null,dinfo,jobKey);
      _beta = beta;
      _ymu = null;
      _glmf = glmw;
      _c = c;
    }

    @Override public boolean handlesSparseData(){return true;}

    transient private double _sparseOffset;
    @Override
    public void chunkInit() {
      // initialize
      _gram = new Gram(_dinfo.fullN(), _dinfo.largestCat(), _dinfo._nums, _dinfo._cats,true);
      _xy = MemoryManager.malloc8d(_dinfo.fullN()+1); // + 1 is for intercept
      if(_sparse)
         _sparseOffset = GLM.sparseOffset(_beta,_dinfo);
      _w = new GLMWeights();
    }

    @Override
    protected void processRow(Row r) { // called for every row in the chunk
      if(r.bad || r.weight == 0) return;
      ++_nobs;
      double y = r.response(0);
      final int numStart = _dinfo.numStart();
      double wz,w;
      if(_glmf._family == Family.multinomial) {
//        double maxRow = r.response(2);
        y = (y == _c)?1:0;
//        double eta = r.innerProduct(_beta) + _sparseOffset;
//          double etaExp = Math.exp(eta-maxRow);
//        double sumExp = r.response(1);// + etaExp;
//        double mu = (etaExp == Double.POSITIVE_INFINITY?1:(etaExp / sumExp));
//        double mu = etaExp/sumExp;
        double mu = r.response(1);
        double eta = r.response(2);
        double d = mu*(1-mu);
        wz = r.weight * (eta * d + (y-mu));
        w  = r.weight * d;
      } else if(_beta != null) {
        _glmf.computeWeights(y, r.innerProduct(_beta) + _sparseOffset, r.offset, r.weight, _w);
        w = _w.w;
        wz = w*_w.z;
      } else {
        w = r.weight;
        wz = w*(y - r.offset);
      }
      wsum+=w;
      wsumu+=r.weight; // just add the user observation weight for the scaling.
      for(int i = 0; i < r.nBins; ++i)
        _xy[r.binIds[i]] += wz;
      for(int i = 0; i < r.nNums; ++i){
        int id = r.numIds == null?(i + numStart):r.numIds[i];
        double val = r.numVals[i];
        _xy[id] += wz*val;
      }
      if(_dinfo._intercept)
        _xy[_xy.length-1] += wz;
      _gram.addRow(r,w);
    }

    @Override
    public void reduce(GLMIterationTask git){
      ArrayUtils.add(_xy, git._xy);
      _gram.add(git._gram);
      _nobs += git._nobs;
      wsum += git.wsum;
      wsumu += git.wsumu;
      _likelihood += git._likelihood;
      _sumsqe += git._sumsqe;
      super.reduce(git);
    }

    @Override protected void postGlobal(){
      if(_sparse && _dinfo._normSub != null) { // need to adjust gram for missing centering!
        int ns = _dinfo.numStart();
        int interceptIdx = _xy.length - 1;
        double[] interceptRow = _gram._xx[interceptIdx - _gram._diagN];
        double nobs = interceptRow[interceptRow.length - 1]; // weighted _nobs
        for (int i = ns; i < _dinfo.fullN(); ++i) {
          double iMean = _dinfo._normSub[i - ns] * _dinfo._normMul[i - ns];
          for (int j = 0; j < ns; ++j)
            _gram._xx[i - _gram._diagN][j] -= interceptRow[j] * iMean;
          for (int j = ns; j <= i; ++j) {
            double jMean = _dinfo._normSub[j - ns] * _dinfo._normMul[j - ns];
            _gram._xx[i - _gram._diagN][j] -= interceptRow[i] * jMean + interceptRow[j] * iMean - nobs * iMean * jMean;
          }
        }
        if (_dinfo._intercept) { // do the intercept row
          for (int j = ns; j < _dinfo.fullN(); ++j)
            interceptRow[j] -= nobs * _dinfo._normSub[j - ns] * _dinfo._normMul[j - ns];
        }
        // and the xy vec as well
        for (int i = ns; i < _dinfo.fullN(); ++i) {
          _xy[i] -= _xy[_xy.length - 1] * _dinfo._normSub[i - ns] * _dinfo._normMul[i - ns];
        }
      }
    }
    public boolean hasNaNsOrInf() {
      return ArrayUtils.hasNaNsOrInfs(_xy) || _gram.hasNaNsOrInfs();
    }
  }

 /* public static class GLMCoordinateDescentTask extends FrameTask2<GLMCoordinateDescentTask> {
    final GLMParameters _params;
    final double [] _betaw;
    final double [] _betacd;
    public double [] _temp;
    public double [] _varsum;
    public double _ws=0;
    long _nobs;
    public double _likelihoods;
    public  GLMCoordinateDescentTask(Key jobKey, DataInfo dinfo, double lambda, GLMModel.GLMParameters glm, boolean validate, double [] betaw,
                                     double [] betacd, double ymu, Vec rowFilter, H2OCountedCompleter cmp) {
      super(cmp,dinfo,jobKey,rowFilter);
      _params = glm;
      _betaw = betaw;
      _betacd = betacd;
    }


    @Override public boolean handlesSparseData(){return false;}


    @Override
    public void chunkInit() {
      _temp=MemoryManager.malloc8d(_dinfo.fullN()+1); // using h2o memory manager
      _varsum=MemoryManager.malloc8d(_dinfo.fullN());
    }

    @Override
    protected void processRow(Row r) {
      if(r.bad || r.weight == 0) return;
      ++_nobs;
      final double y = r.response(0);
      assert ((_params._family != Family.gamma) || y > 0) : "illegal response column, y must be > 0  for family=Gamma.";
      assert ((_params._family != Family.binomial) || (0 <= y && y <= 1)) : "illegal response column, y must be <0,1>  for family=Binomial. got " + y;
      final double w, eta, mu, var, z;
      final int numStart = _dinfo.numStart();
      double d = 1;
      if( _params._family == Family.gaussian && _params._link == Link.identity){
        w = r.weight;
        z = y - r.offset;
        mu = 0;
        eta = mu;
      } else {
        eta = r.innerProduct(_betaw);
        mu = _params.linkInv(eta + r.offset);
        var = Math.max(1e-6, _params.variance(mu)); // avoid numerical problems with 0 variance
        d = _params.linkDeriv(mu);
        z = eta + (y-mu)*d;
        w = r.weight/(var*d*d);
      }
      _likelihoods += r.weight*_params.likelihood(y,mu);
      assert w >= 0|| Double.isNaN(w) : "invalid weight " + w; // allow NaNs - can occur if line-search is needed!

      _ws+=w;
      double xb = r.innerProduct(_betacd);
      for(int i = 0; i < r.nBins; ++i)  { // go over cat variables
        _temp[r.binIds[i]] += (z - xb + _betacd[r.binIds[i]])  *w;
        _varsum[r.binIds[i]] += w ;
      }
      for(int i = 0; i < r.nNums; ++i){ // num vars
        int id = r.numIds == null?(i + numStart):r.numIds[i];
        _temp[id] += (z- xb + r.get(id)*_betacd[id] )*(r.get(id)*w);
        _varsum[id] += w*r.get(id)*r.get(id);
      }
        _temp[_temp.length-1] += w*(z-r.innerProduct(_betacd)+_betacd[_betacd.length-1]);
    }

    @Override
    public void reduce(GLMCoordinateDescentTask git){ // adding contribution of all the chunks
      ArrayUtils.add(_temp, git._temp);
      ArrayUtils.add(_varsum, git._varsum);
      _ws+= git._ws;
      _nobs += git._nobs;
      _likelihoods += git._likelihoods;
      super.reduce(git);
    }

  }
*/

  public static class GLMCoordinateDescentTaskSeqNaive extends MRTask<GLMCoordinateDescentTaskSeqNaive> {
    public double [] _normMulold;
    public double [] _normSubold;
    public double [] _normMulnew;
    public double [] _normSubnew;
    final double [] _betaold; // current old value at j
    final double [] _betanew; // global beta @ j-1 that was just updated.
    final int [] _catLvls_new; // sorted list of indices of active levels only for one categorical variable
    final int [] _catLvls_old;
    public double [] _temp;
    boolean _skipFirst;
    long _nobs;
    int _cat_num; // 1: c and p categorical, 2:c numeric and p categorical, 3:c and p numeric , 4: c categorical and previous num.
    boolean _interceptnew;
    boolean _interceptold;

    public  GLMCoordinateDescentTaskSeqNaive(boolean interceptold, boolean interceptnew, int cat_num ,
                                        double [] betaold, double [] betanew, int [] catLvlsold, int [] catLvlsnew,
                                        double [] normMulold, double [] normSubold, double [] normMulnew, double [] normSubnew,
                                             boolean skipFirst ) { // pass it norm mul and norm sup - in the weights already done. norm
      //mul and mean will be null without standardization.
      _normMulold = normMulold;
      _normSubold = normSubold;
      _normMulnew = normMulnew;
      _normSubnew = normSubnew;
      _cat_num = cat_num;
      _betaold = betaold;
      _betanew = betanew;
      _interceptold = interceptold; // if updating beta_1, then the intercept is the previous column
      _interceptnew = interceptnew; // if currently updating the intercept value
      _catLvls_old = catLvlsold;
      _catLvls_new = catLvlsnew;
      _skipFirst = skipFirst;
    }

    @Override
    public void map(Chunk [] chunks) {
      int cnt = 0;
      Chunk wChunk = chunks[cnt++];
      Chunk zChunk = chunks[cnt++];
      Chunk ztildaChunk = chunks[cnt++];
      Chunk xpChunk=null, xChunk=null;

      _temp = new double[_betaold.length];
      if (_interceptnew) {
        xChunk = new C0DChunk(1,chunks[0]._len);
        xpChunk = chunks[cnt++];
      } else {
        if (_interceptold) {
          xChunk = chunks[cnt++];
          xpChunk = new C0DChunk(1,chunks[0]._len);
        }
        else {
          xChunk = chunks[cnt++];
          xpChunk = chunks[cnt++];
        }
      }

      // For each observation, add corresponding term to temp - or if categorical variable only add the term corresponding to its active level and the active level
      // of the most recently updated variable before it (if also cat). If for an obs the active level corresponds to an inactive column, we just dont want to include
      // it - same if inactive level in most recently updated var. so set these to zero ( Wont be updating a betaj which is inactive) .
      for (int i = 0; i < chunks[0]._len; ++i) { // going over all the rows in the chunk
        double betanew = 0; // most recently updated prev variable
        double betaold = 0; // old value of current variable being updated
        double w = wChunk.atd(i);
        if(w == 0) continue;
        ++_nobs;
        int observation_level = 0, observation_level_p = 0;
        double val = 1, valp = 1;
        if(_cat_num == 1) {
          observation_level = (int) xChunk.at8(i); // only need to change one temp value per observation.
          if (_catLvls_old != null)
            observation_level = Arrays.binarySearch(_catLvls_old, observation_level);

          observation_level_p = (int) xpChunk.at8(i); // both cat
          if (_catLvls_new != null)
            observation_level_p = Arrays.binarySearch(_catLvls_new, observation_level_p);

          if(_skipFirst){
            observation_level--;
            observation_level_p--;
          }
        }
        else if(_cat_num == 2){
          val = xChunk.atd(i); // current num and previous cat
          if (_normMulold != null && _normSubold != null)
            val = (val - _normSubold[0]) * _normMulold[0];

          observation_level_p = (int) xpChunk.at8(i);
          if (_catLvls_new != null)
            observation_level_p = Arrays.binarySearch(_catLvls_new, observation_level_p);

          if(_skipFirst){
            observation_level_p--;
          }
        }
        else if(_cat_num == 3){
          val = xChunk.atd(i); // both num
          if (_normMulold != null && _normSubold != null)
            val = (val - _normSubold[0]) * _normMulold[0];
          valp = xpChunk.atd(i);
          if (_normMulnew != null && _normSubnew != null)
            valp = (valp - _normSubnew[0]) * _normMulnew[0];
        }
        else if(_cat_num == 4){
          observation_level = (int) xChunk.at8(i); // current cat
          if (_catLvls_old != null)
            observation_level = Arrays.binarySearch(_catLvls_old, observation_level); // search to see if this level is active.
          if(_skipFirst){
            observation_level--;
          }

          valp = xpChunk.atd(i); //prev numeric
          if (_normMulnew != null && _normSubnew != null)
            valp = (valp - _normSubnew[0]) * _normMulnew[0];
        }

        if(observation_level >= 0)
         betaold = _betaold[observation_level];
        if(observation_level_p >= 0)
         betanew = _betanew[observation_level_p];

        if (_interceptnew) {
            ztildaChunk.set(i, ztildaChunk.atd(i) - betaold + valp * betanew); //
            _temp[0] += w * (zChunk.atd(i) - ztildaChunk.atd(i));
          } else {
            ztildaChunk.set(i, ztildaChunk.atd(i) - val * betaold + valp * betanew);
            if(observation_level >=0 ) // if the active level for that observation is an "inactive column" don't want to add contribution to temp for that observation
            _temp[observation_level] += w * val * (zChunk.atd(i) - ztildaChunk.atd(i));
         }

       }

    }

    @Override
    public void reduce(GLMCoordinateDescentTaskSeqNaive git){
      ArrayUtils.add(_temp, git._temp);
      _nobs += git._nobs;
      super.reduce(git);
    }

  }


  public static class GLMCoordinateDescentTaskSeqIntercept extends MRTask<GLMCoordinateDescentTaskSeqIntercept> {
    final double [] _betaold;
    public double _temp;
    DataInfo _dinfo;

    public  GLMCoordinateDescentTaskSeqIntercept( double [] betaold, DataInfo dinfo) {
      _betaold = betaold;
      _dinfo = dinfo;
    }

    @Override
    public void map(Chunk [] chunks) {
      int cnt = 0;
      Chunk wChunk = chunks[cnt++];
      Chunk zChunk = chunks[cnt++];
      Chunk filterChunk = chunks[cnt++];
      Row r = _dinfo.newDenseRow();
      for(int i = 0; i < chunks[0]._len; ++i) {
        if(filterChunk.atd(i)==1) continue;
        _dinfo.extractDenseRow(chunks,i,r);
        _temp = wChunk.at8(i)* (zChunk.atd(i)- r.innerProduct(_betaold) );
      }

    }

    @Override
    public void reduce(GLMCoordinateDescentTaskSeqIntercept git){
      _temp+= git._temp;
      super.reduce(git);
    }

  }


  public static class GLMGenerateWeightsTask extends MRTask<GLMGenerateWeightsTask> {
    final GLMParameters _params;
    final double [] _betaw;
    double [] denums;
    double wsum,wsumu;
    DataInfo _dinfo;
    double _likelihood;

    public GLMGenerateWeightsTask(Key jobKey, DataInfo dinfo, GLMModel.GLMParameters glm, double[] betaw) {
      _params = glm;
      _betaw = betaw;
      _dinfo = dinfo;
    }

    @Override
    public void map(Chunk [] chunks) {
      Chunk wChunk = chunks[chunks.length-3];
      Chunk zChunk = chunks[chunks.length-2];
      Chunk zTilda = chunks[chunks.length-1];
      chunks = Arrays.copyOf(chunks,chunks.length-3);
      denums = new double[_dinfo.fullN()+1]; // full N is expanded variables with categories

      Row r = _dinfo.newDenseRow();
      for(int i = 0; i < chunks[0]._len; ++i) {
        _dinfo.extractDenseRow(chunks,i,r);
        if (r.bad || r.weight == 0) {
          wChunk.set(i,0);
          zChunk.set(i,0);
          zTilda.set(i,0);
          continue;
        }
        final double y = r.response(0);
        assert ((_params._family != Family.gamma) || y > 0) : "illegal response column, y must be > 0  for family=Gamma.";
        assert ((_params._family != Family.binomial) || (0 <= y && y <= 1)) : "illegal response column, y must be <0,1>  for family=Binomial. got " + y;
        final double w, eta, mu, var, z;
        final int numStart = _dinfo.numStart();
        double d = 1;
        eta = r.innerProduct(_betaw);
        if (_params._family == Family.gaussian && _params._link == Link.identity) {
          w = r.weight;
          z = y - r.offset;
          mu = 0;
        } else {
          mu = _params.linkInv(eta + r.offset);
          var = Math.max(1e-6, _params.variance(mu)); // avoid numerical problems with 0 variance
          d = _params.linkDeriv(mu);
          z = eta + (y - mu) * d;
          w = r.weight / (var * d * d);
        }
        _likelihood += _params.likelihood(y,mu);
        zTilda.set(i,eta-_betaw[_betaw.length-1]);
        assert w >= 0 || Double.isNaN(w) : "invalid weight " + w; // allow NaNs - can occur if line-search is needed!
        wChunk.set(i,w);
        zChunk.set(i,z);

        wsum+=w;
        wsumu+=r.weight; // just add the user observation weight for the scaling.

        for(int j = 0; j < r.nBins; ++j)  { // go over cat variables
          denums[r.binIds[j]] +=  w; // binIds skips the zeros.
        }
        for(int j = 0; j < r.nNums; ++j){ // num vars
          int id = r.numIds == null?(j + numStart):r.numIds[j];
          denums[id]+= w*r.get(id)*r.get(id);
        }

      }
    }

    @Override
    public void reduce(GLMGenerateWeightsTask git){ // adding contribution of all the chunks
      ArrayUtils.add(denums, git.denums);
      wsum+=git.wsum;
      wsumu += git.wsumu;
      _likelihood += git._likelihood;
      super.reduce(git);
    }


  }


  public static class ComputeSETsk extends FrameTask2<ComputeSETsk> {
//    final double [] _betaOld;
    final double [] _betaNew;
    double _sumsqe;
    double _wsum;

    public ComputeSETsk(H2OCountedCompleter cmp, DataInfo dinfo, Key jobKey, /*, double [] betaOld,*/ double [] betaNew, GLMParameters parms) {
      super(cmp, dinfo, jobKey);
//      _betaOld = betaOld;
      _glmf = new GLMWeightsFun(parms);
      _betaNew = betaNew;
    }

    transient double _sparseOffsetOld = 0;
    transient double _sparseOffsetNew = 0;
    final GLMWeightsFun _glmf;
    transient GLMWeights _glmw;
    @Override public void chunkInit(){
      if(_sparse) {
//        _sparseOffsetOld = GLM.sparseOffset(_betaNew, _dinfo);
        _sparseOffsetNew = GLM.sparseOffset(_betaNew, _dinfo);
      }
      _glmw = new GLMWeights();
    }

    @Override
    protected void processRow(Row r) {
      double z = r.response(0) - r.offset;
      double w = r.weight;
      if(_glmf._family != Family.gaussian) {
//        double etaOld = r.innerProduct(_betaOld) + _sparseOffsetOld;
        double etaOld = r.innerProduct(_betaNew) + _sparseOffsetNew;
        _glmf.computeWeights(r.response(0),etaOld,r.offset,r.weight,_glmw);
        z = _glmw.z;
        w = _glmw.w;
      }
      double eta = r.innerProduct(_betaNew) + _sparseOffsetNew;
//      double mu = _parms.linkInv(eta);
      _sumsqe += w*(eta - z)*(eta - z);
      _wsum += Math.sqrt(w);
    }
    @Override
    public void reduce(ComputeSETsk c){_sumsqe += c._sumsqe; _wsum += c._wsum;}
  }

}<|MERGE_RESOLUTION|>--- conflicted
+++ resolved
@@ -129,14 +129,9 @@
    final int _offsetId;
    final int _nums; // number of numeric columns
    final int _numOff;
-   final boolean _setIgnores;
-<<<<<<< HEAD
-   final boolean _comupteWeightedSigma;
+   final boolean _computeWeightedSigma;
    final boolean _skipNAs;
-=======
-   final boolean _computeWeightedSigma;
    final boolean _computeWeightedMeanSigmaResponse;
->>>>>>> ffc146a1
 
    public BasicStats _basicStats;
    public BasicStats _basicStatsResponse;
@@ -144,12 +139,7 @@
    double [] _means;
    final int _nClasses;
 
-<<<<<<< HEAD
-
-   public YMUTask(DataInfo dinfo, int nclasses, boolean computeWeightedSigma, boolean setIgnores, boolean skipNAs){
-=======
-   public YMUTask(DataInfo dinfo, int nclasses, boolean computeWeightedSigma, boolean computeWeightedMeanSigmaResponse, boolean setIgnores, boolean haveResponse){
->>>>>>> ffc146a1
+   public YMUTask(DataInfo dinfo, int nclasses, boolean computeWeightedSigma, boolean computeWeightedMeanSigmaResponse,boolean skipNAs, boolean haveResponse){
      _nums = dinfo._nums;
      _numOff = dinfo._cats;
      _responseId = haveResponse ? dinfo.responseChunkId(0) : -1;
@@ -158,7 +148,6 @@
      _nClasses = nclasses;
      _computeWeightedSigma = computeWeightedSigma;
      _computeWeightedMeanSigmaResponse = computeWeightedMeanSigmaResponse;
-     _setIgnores = setIgnores;
      _skipNAs = skipNAs;
      _means = dinfo._numMeans;
    }
@@ -171,7 +160,7 @@
      for(int i = 0; i < chunks.length; ++i) {
        for (int r = chunks[i].nextNZ(-1); r < chunks[i]._len; r = chunks[i].nextNZ(r)) {
          if(skip[r])continue;
-         if((skip[r] = _skipNAs && chunks[i].isNA(r)) && _setIgnores)
+         if((skip[r] = _skipNAs && chunks[i].isNA(r)))
           weight.set(r,0);
        }
      }
@@ -189,16 +178,21 @@
      double w;
      if (response == null) return;
      for(int r = 0; r < response._len; ++r) {
-<<<<<<< HEAD
        if(skip[r] || (w = weight.atd(r)) == 0)
          continue;
-       if(_comupteWeightedSigma) {
+       if(_computeWeightedSigma) {
          for(int i = 0; i < _nums; ++i) {
            nums[i] = chunks[i + _numOff].atd(r);
            if(Double.isNaN(nums[i]))
              nums[i] = _means[i];
          }
          _basicStats.add(nums,w);
+       }
+       if(_computeWeightedMeanSigmaResponse) {
+         //FIXME: Add support for subtracting offset from response
+         for(int i = 0; i < _nClasses; ++i)
+           numsResponse[i] = chunks[chunks.length-_nClasses+i].atd(r);
+         _basicStatsResponse.add(numsResponse,w);
        }
        double d = response.atd(r);
        if(!Double.isNaN(d)) {
@@ -218,42 +212,8 @@
    }
    @Override public void postGlobal() {
      ArrayUtils.mult(_yMu,1.0/_wsum);
-=======
-       if(skip[r] || (w = weight.atd(r)) == 0) continue;
-       if(_computeWeightedSigma) {
-         for(int i = 0; i < _nums; ++i)
-           nums[i] = chunks[i+_numOff].atd(r);
-         _basicStats.add(nums,w);
-       }
-       if(_computeWeightedMeanSigmaResponse) {
-         //FIXME: Add support for subtracting offset from response
-         for(int i = 0; i < _nClasses; ++i)
-           numsResponse[i] = chunks[chunks.length-_nClasses+i].atd(r);
-         _basicStatsResponse.add(numsResponse,w);
-       }
-       double d = w*response.atd(r);
-       assert !Double.isNaN(d);
-       if(_nClasses > 2)
-         _yMu[(int)d] += 1;
-       else
-        _yMu[0] += d;
-       if(d < _yMin)
-         _yMin = d;
-       if(d > _yMax)
-         _yMax = d;
-       _nobs++;
-       _wsum += w;
-     }
    }
-   @Override public void postGlobal() {
-     if(_computeWeightedSigma)
-       ArrayUtils.mult(_yMu,1.0/_basicStats.wsum());
-     else
-       ArrayUtils.mult(_yMu,1.0/_nobs);
->>>>>>> ffc146a1
-     Futures fs = new Futures();
-     fs.blockForPending();
-   }
+
    @Override public void reduce(YMUTask ymt) {
      if(_nobs > 0 && ymt._nobs > 0) {
        ArrayUtils.add(_yMu,ymt._yMu);
