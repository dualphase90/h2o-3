package hex.glm;

import hex.DataInfo;
import hex.ModelBuilder;
import hex.ModelCategory;
import hex.ModelMetricsBinomial;
import hex.glm.GLMModel.*;
import hex.optimization.ADMM.L1Solver;
import hex.optimization.L_BFGS;
import hex.glm.GLMModel.GLMParameters.Family;
import hex.glm.GLMModel.GLMParameters.Link;
import hex.glm.GLMModel.GLMParameters.Solver;
import hex.glm.GLMTask.*;
import hex.gram.Gram;
import hex.gram.Gram.Cholesky;
import hex.gram.Gram.NonSPDMatrixException;
import hex.optimization.ADMM;
import hex.optimization.ADMM.ProximalSolver;
import hex.optimization.L_BFGS.*;
import hex.schemas.GLMV3;
import hex.schemas.ModelBuilderSchema;
import jsr166y.CountedCompleter;
import org.joda.time.format.DateTimeFormat;
import org.joda.time.format.DateTimeFormatter;
import water.*;
import water.H2O.H2OCallback;
import water.exceptions.H2OModelBuilderIllegalArgumentException;
import water.fvec.*;
import water.H2O.H2OCountedCompleter;
import water.parser.ValueString;
import water.util.*;
import java.util.ArrayList;
import java.util.Arrays;
import java.util.HashMap;
import java.util.concurrent.atomic.AtomicBoolean;

/**
 * Created by tomasnykodym on 8/27/14.
 *
 * Generalized linear model implementation.
 */
public class GLM extends ModelBuilder<GLMModel,GLMParameters,GLMOutput> {
  static final double LINE_SEARCH_STEP = .75;
  public static final double MINLINE_SEARCH_STEP = 1e-6;
  static final int NUM_LINE_SEARCH_STEPS = 16;

  public boolean isSupervised(){return true;}
  @Override
  public ModelCategory[] can_build() {
    return new ModelCategory[]{
            ModelCategory.Regression,
            ModelCategory.Binomial,
    };
  }

  @Override public BuilderVisibility builderVisibility() { return BuilderVisibility.Stable; };

  @Override protected void checkMemoryFootPrint() {/* see below */ }
  protected void checkMemoryFootPrint(DataInfo dinfo) {
    if (_parms._solver == Solver.IRLSM && !_parms._lambda_search) {
      HeartBeat hb = H2O.SELF._heartbeat;
      double p = dinfo.fullN() - dinfo.largestCat();
      long mem_usage = (long)(hb._cpus_allowed * (p*p + dinfo.largestCat()) * 8/*doubles*/ * (1+.5*Math.log((double)_train.lastVec().nChunks())/Math.log(2.))); //one gram per core
      long max_mem = hb.get_max_mem();
      if (mem_usage > max_mem) {
        String msg = "Gram matrices (one per thread) won't fit in the driver node's memory ("
                + PrettyPrint.bytes(mem_usage) + " > " + PrettyPrint.bytes(max_mem)
                + ") - try reducing the number of columns and/or the number of categorical factors (or switch to the L-BFGS solver).";
        error("_train", msg);
        cancel(msg);
      }
    }
  }

  public GLM(Key dest, String desc, GLMModel.GLMParameters parms) { super(dest, desc, parms); init(false); }
  public GLM(GLMModel.GLMParameters parms) { super("GLM", parms); init(false); }

  static class TooManyPredictorsException extends RuntimeException {}

  private BetaConstraint _bc = new BetaConstraint();
  DataInfo _dinfo;
  private Vec _rowFilter;
  private transient GLMTaskInfo [] _tInfos;
  private int _lambdaId;
  private transient DataInfo _validDinfo;
  private transient ArrayList<Integer> _scoring_iters = new ArrayList<>();
  // time per iteration in ms

  private static class ScoringHistory {
    private ArrayList<Integer> _scoringIters = new ArrayList<>();
    private ArrayList<Long>    _scoringTimes = new ArrayList<>();
    private ArrayList<Double>  _likelihoods = new ArrayList<>();
    private ArrayList<Double>  _objectives = new ArrayList<>();
    private ArrayList<Double>  _lambdas = new ArrayList<>();
    private ArrayList<Integer> _lambdaIters = new ArrayList<>();
    private ArrayList<Integer> _lambdaPredictors = new ArrayList<>();
    private ArrayList<Double>  _lambdaDevTrain = new ArrayList<>();
    private ArrayList<Double>  _lambdaDevTest = new ArrayList<>();

    public synchronized void addIterationScore(int iter, double likelihood, double obj){
      if(_scoringIters.size() > 0 && _scoringIters.get(_scoringIters.size()-1) == iter)
        return; // do not record twice, happens for the last iteration, need to record scoring history in checkKKTs because of gaussian fam.
      _scoringIters.add(iter);
      _scoringTimes.add(System.currentTimeMillis());
      _likelihoods.add(likelihood);
      _objectives.add(obj);
    }

    public synchronized void addLambdaScore(int iter, double lambda, int preds, double devExpTrain, double devExpTest) {
      _lambdaIters.add(iter);
      _lambdas.add(lambda);
      _lambdaPredictors.add(preds);
      _lambdaDevTrain.add(devExpTrain);
      if(!Double.isNaN(devExpTest))
        _lambdaDevTest.add(devExpTest);
    }

    public synchronized TwoDimTable to2dTable() {
      String [] cnames = new String[]{"timestamp", "duration","iteration", "log_likelihood", "objective"};
      String [] ctypes = new String[]{"string","string","int", "double", "double"};
      String []cformats = new String[]{"%s","%s","%d", "%.5f", "%.5f"};
      if(_lambdaIters.size() > 1) { // lambda search info
        cnames =   ArrayUtils.append(cnames, new String  [] {"lambda","Number of Predictors","Explained Deviance (train)", "Explained Deviance (test)"});
        ctypes =   ArrayUtils.append(ctypes,  new String [] {"double" , "int",                       "double",          "double"});
        cformats = ArrayUtils.append(cformats, new String[] {"%.3f",    "%d",                        "%.3f",            "%.3f"});
      }
      TwoDimTable res = new TwoDimTable("Scoring History", "", new String[_scoringIters.size()], cnames , ctypes, cformats , "");
      int j = 0;
      DateTimeFormatter fmt = DateTimeFormat.forPattern("yyyy-MM-dd HH:mm:ss");
      for (int i = 0; i < _scoringIters.size(); ++i) {
        int col = 0;
        res.set(i, col++, fmt.print(_scoringTimes.get(i)));
        res.set(i, col++, PrettyPrint.msecs(_scoringTimes.get(i) - _scoringTimes.get(0), true));
        res.set(i, col++, _scoringIters.get(i));
        res.set(i, col++, _likelihoods.get(i));
        res.set(i, col++, _objectives.get(i));
        if(_lambdaIters.size() > 1 && j < _lambdaIters.size() && (_scoringIters.get(i).equals(_lambdaIters.get(j)))) {
          res.set(i, col++, _lambdas.get(j));
          res.set(i, col++, _lambdaPredictors.get(j));
          res.set(i, col++, _lambdaDevTrain.get(j));
          if(j < _lambdaDevTest.size())
            res.set(i, col++, _lambdaDevTest.get(j));
          j++;
        }
      }
      return res;
    }
  }
  private transient ScoringHistory _sc;

  long _t0 = System.currentTimeMillis();


  private transient double _iceptAdjust = 0;

  private transient GLMModel _model;

  @Override public void init(boolean expensive) {
    _sc = new ScoringHistory();
    _t0 = System.currentTimeMillis();
    super.init(expensive);
    hide("_balance_classes", "Not applicable since class balancing is not required for GLM.");
    hide("_max_after_balance_size", "Not applicable since class balancing is not required for GLM.");
    hide("_class_sampling_factors", "Not applicable since class balancing is not required for GLM.");
    _parms.validate(this);
    if (expensive) {
      // bail early if we have basic errors like a missing training frame
      if (error_count() > 0) return;
      if(_parms._lambda_search || !_parms._intercept || _parms._lambda == null || _parms._lambda[0] > 0)
        _parms._use_all_factor_levels= true;
      if(_parms._max_active_predictors == -1)
        _parms._max_active_predictors = _parms._solver == Solver.IRLSM ?6000:100000000;
      if (_parms._link == Link.family_default)
        _parms._link = _parms._family.defaultLink;
<<<<<<< HEAD
      _dinfo = new DataInfo(Key.make(), _train, _valid, 1, _parms._use_all_factor_levels || _parms._lambda_search, _parms._standardize ? DataInfo.TransformType.STANDARDIZE : DataInfo.TransformType.NONE, DataInfo.TransformType.NONE, true, false, hasWeightCol(), hasOffsetCol(), hasFoldCol());
=======
      _dinfo = new DataInfo(Key.make(), _train, _valid, 1, _parms._use_all_factor_levels || _parms._lambda_search, _parms._standardize ? DataInfo.TransformType.STANDARDIZE : DataInfo.TransformType.NONE, DataInfo.TransformType.NONE, true, false, false, hasWeightCol(), hasOffsetCol(), hasFoldCol());
>>>>>>> ac26cf2d
      DKV.put(_dinfo._key, _dinfo);
      if(_valid != null) {
        _validDinfo = _dinfo.validDinfo(_valid);
        DKV.put(_validDinfo._key, _validDinfo);
      }
      checkMemoryFootPrint(_dinfo);
      // handle BetaConstraints if I got them
      double[] betaStart = null;
      double[] betaGiven = null;
      double[] betaLB = null;
      double[] betaUB = null;
      double[] rho = null;
      if (_parms._beta_constraints != null) {
        Frame beta_constraints = _parms._beta_constraints.get();
        Vec v = beta_constraints.vec("names");
        String[] dom;
        int[] map;
        if (v.isString()) {
          dom = new String[(int) v.length()];
          map = new int[dom.length];
          ValueString vs = new ValueString();
          for (int i = 0; i < dom.length; ++i) {
            dom[i] = v.atStr(vs, i).toString();
            map[i] = i;
          }
          // check for dups
          String [] sortedDom = dom.clone();
          Arrays.sort(sortedDom);
          for(int i = 1; i < sortedDom.length; ++i)
            if(sortedDom[i-1].equals(sortedDom[i]))
              throw new IllegalArgumentException("Illegal beta constraints file, got duplicate constraint for predictor '" + sortedDom[i-1] +"'!");
        } else if (v.isEnum()) {
          dom = v.domain();
          map = FrameUtils.asInts(v);
          // check for dups
          int [] sortedMap = MemoryManager.arrayCopyOf(map,map.length);
          Arrays.sort(sortedMap);
          for(int i = 1; i < sortedMap.length; ++i)
            if(sortedMap[i-1] == sortedMap[i])
              throw new IllegalArgumentException("Illegal beta constraints file, got duplicate constraint for predictor '" + dom[sortedMap[i-1]] +"'!");
        } else
          throw new IllegalArgumentException("Illegal beta constraints file, names column expected to contain column names (strings)");
        // for now only enums allowed here
        String[] names = ArrayUtils.append(_dinfo.coefNames(), "Intercept");
        if (!Arrays.deepEquals(dom, names)) { // need mapping
          HashMap<String, Integer> m = new HashMap<String, Integer>();
          for (int i = 0; i < names.length; ++i)
            m.put(names[i], i);
          int[] newMap = MemoryManager.malloc4(dom.length);
          for (int i = 0; i < map.length; ++i) {
            Integer I = m.get(dom[map[i]]);
            if (I == null)
              throw new IllegalArgumentException("Unrecognized coefficient name in beta-constraint file, unknown name '" + dom[map[i]] + "'");
            newMap[i] = I;
          }
          map = newMap;
        }
        final int numoff = _dinfo.numStart();
        String [] valid_col_names = new String[]{"names","beta_given","beta_start","lower_bounds","upper_bounds","rho"};
        Arrays.sort(valid_col_names);
        for(String s:beta_constraints.names())
          if(Arrays.binarySearch(valid_col_names,s) < 0)
            error("beta_constraints","Unknown column name '" + s + "'");
        if ((v = beta_constraints.vec("beta_start")) != null) {
          betaStart = MemoryManager.malloc8d(_dinfo.fullN() + (_dinfo._intercept ? 1 : 0));
          for (int i = 0; i < (int) v.length(); ++i)
            betaStart[map == null ? i : map[i]] = v.at(i);
        }
        if ((v = beta_constraints.vec("beta_given")) != null) {
          betaGiven = MemoryManager.malloc8d(_dinfo.fullN() + (_dinfo._intercept ? 1 : 0));
          for (int i = 0; i < (int) v.length(); ++i)
            betaGiven[map == null ? i : map[i]] = v.at(i);
        }
        if ((v = beta_constraints.vec("upper_bounds")) != null) {
          betaUB = MemoryManager.malloc8d(_dinfo.fullN() + (_dinfo._intercept ? 1 : 0));
          Arrays.fill(betaUB, Double.POSITIVE_INFINITY);
          for (int i = 0; i < (int) v.length(); ++i)
            betaUB[map == null ? i : map[i]] = v.at(i);
        }
        if ((v = beta_constraints.vec("lower_bounds")) != null) {
          betaLB = MemoryManager.malloc8d(_dinfo.fullN() + (_dinfo._intercept ? 1 : 0));
          Arrays.fill(betaLB, Double.NEGATIVE_INFINITY);
          for (int i = 0; i < (int) v.length(); ++i)
            betaLB[map == null ? i : map[i]] = v.at(i);
        }
        if ((v = beta_constraints.vec("rho")) != null) {
          rho = MemoryManager.malloc8d(_dinfo.fullN() + (_dinfo._intercept ? 1 : 0));
          for (int i = 0; i < (int) v.length(); ++i)
            rho[map == null ? i : map[i]] = v.at(i);
        }
        if (_dinfo._normMul != null) {
          double normG = 0, normS = 0;
          for (int i = numoff; i < _dinfo.fullN(); ++i) {
            double s = _dinfo._normSub[i - numoff];
            double d = 1.0 / _dinfo._normMul[i - numoff];
            if (betaUB != null && !Double.isInfinite(betaUB[i]))
              betaUB[i] *= d;
            if (betaLB != null && !Double.isInfinite(betaUB[i]))
              betaLB[i] *= d;
            if (betaGiven != null) {
              normG += betaGiven[i] * s;
              betaGiven[i] *= d;
            }
            if (betaStart != null) {
              normS += betaStart[i] * s;
              betaStart[i] *= d;
            }
          }
          if (_dinfo._intercept) {
            int n = _dinfo.fullN();
            if (betaGiven != null)
              betaGiven[n] -= normG;
            if (betaStart != null)
              betaStart[n] -= normS;
          }
        }
        if(betaStart == null && betaGiven != null)
          betaStart = betaGiven.clone();
        if(betaStart != null) {
          if (betaLB != null || betaUB != null) {
            for (int i = 0; i < betaStart.length; ++i) {
              if (betaLB != null && betaLB[i] > betaStart[i])
                betaStart[i] = betaLB[i];
              if (betaUB != null && betaUB[i] < betaStart[i])
                betaStart[i] = betaUB[i];
            }
          }
        }
        _bc.setBetaStart(betaStart).setLowerBounds(betaLB).setUpperBounds(betaUB).setProximalPenalty(betaGiven, rho);
      }
      if(_parms._non_negative) {
        if(_bc._betaLB != null) {
          for (int i = 0; i < _bc._betaLB.length - 1; ++i)
            _bc._betaLB[i] = Math.max(0, _bc._betaLB[i]);
        } else {
          _bc._betaLB = MemoryManager.malloc8d(_dinfo.fullN() + 1);
          _bc._betaLB[_dinfo.fullN()] = Double.NEGATIVE_INFINITY;
          _bc._betaUB = MemoryManager.malloc8d(_dinfo.fullN() + 1);
          Arrays.fill(_bc._betaUB,Double.POSITIVE_INFINITY);
        }
      }
      _tInfos = new GLMTaskInfo[_parms._nfolds + 1];
      InitTsk itsk = new InitTsk(0, _parms._intercept, null);
      H2O.submitTask(itsk).join();

      assert itsk._nobs == 0 || itsk._gtNull != null;
      assert itsk._nobs == 0 || itsk._nobs == itsk._gtNull._nobs:"unexpected nobs, " + itsk._nobs + " != " + itsk._gtNull._nobs;// +", filterVec = " + (itsk._gtNull._rowFilter != null) + ", nrows = " + itsk._gtNull._rowFilter.length() + ", mean = " + itsk._gtNull._rowFilter.mean()
      assert _rowFilter.nChunks() == _dinfo._adaptedFrame.anyVec().nChunks();
      assert Math.abs((_dinfo._adaptedFrame.numRows() - _rowFilter.mean() * _rowFilter.length()) - itsk._nobs) < 1e-8:"unexpected nobs, expected " + itsk._nobs + ", but got " + (_dinfo._adaptedFrame.numRows() - _rowFilter.mean() * _rowFilter.length());
      assert _rowFilter != null;
      if (itsk._nobs == 0) { // can happen if all rows have missing value and we're filtering missing out
        error("training_frame", "Got no data to run on after filtering out the rows with missing values.");
        return;
      }
      if (itsk._yMin == itsk._yMax) {
        error("response", "Can not run glm on dataset with constant response. Response == " + itsk._yMin + " for all rows in the dataset after filtering out rows with NAs, got " + itsk._nobs + " rows out of " + _dinfo._adaptedFrame.numRows() + " rows total.");
        return;
      } if (itsk._nobs < (_dinfo._adaptedFrame.numRows() >> 1)) { // running less than half of rows?
        warn("_training_frame", "Dataset has less than 1/2 of the data after filtering out rows with NAs");
      }
      if(_parms._prior > 0)
        _iceptAdjust = -Math.log(itsk._ymu * (1-_parms._prior)/(_parms._prior * (1-itsk._ymu)));
      // GLMTaskInfo(Key dstKey, int foldId, long nobs, double ymu, double lmax, double[] beta, GradientInfo ginfo, double objVal){
      GLMGradientTask gtBetastart = itsk._gtBetaStart != null?itsk._gtBetaStart:itsk._gtNull;
      _bc.adjustGradient(itsk._gtNull._beta,itsk._gtNull._gradient);
      if(_parms._alpha == null)
        _parms._alpha = new double[]{_parms._solver == Solver.IRLSM ?.5:0};
      double lmax =  lmax(itsk._gtNull);
      double objval = gtBetastart._likelihood/gtBetastart._nobs;
      double l2pen = .5 * lmax * (1 - _parms._alpha[0]) * ArrayUtils.l2norm2(gtBetastart._beta, _dinfo._intercept);
      l2pen += _bc.proxPen(gtBetastart._beta);
      objval += l2pen;
      double objStart = objVal(gtBetastart._likelihood,gtBetastart._beta, lmax, gtBetastart._nobs,_parms._intercept);
      _tInfos[0] = new GLMTaskInfo(_dest, 0, itsk._nobs, itsk._wsum, _parms._prior > 0?_parms._prior:itsk._ymu,lmax,_bc._betaStart, _dinfo.fullN() + (_dinfo._intercept?1:0), new GLMGradientInfo(gtBetastart._likelihood,objval, gtBetastart._gradient),objStart);
      _tInfos[0]._nullGradNorm = ArrayUtils.linfnorm(itsk._gtNull._gradient, false);
      _tInfos[0]._nullDevTrain = itsk._gtNull._val.nullDeviance();
      _sc.addIterationScore(0, gtBetastart._likelihood, objStart);
      if (_parms._lambda != null) { // check the lambdas
        ArrayUtils.mult(_parms._lambda, -1);
        Arrays.sort(_parms._lambda);
        ArrayUtils.mult(_parms._lambda, -1);
        int i = 0;
        while (i < _parms._lambda.length && _parms._lambda[i] > _tInfos[0]._lambdaMax) ++i;
        if (i == _parms._lambda.length)
          error("_lambda", "All passed lambda values are > lambda_max = " + _tInfos[0]._lambdaMax + ", nothing to compute.");
        if (i > 0) {
          _parms._lambda = Arrays.copyOfRange(_parms._lambda, i, _parms._lambda.length);
          warn("_lambda", "removed " + i + " lambda values which were greater than lambda_max = " + _tInfos[0]._lambdaMax);
        }
      } else { // fill in the default lambda(s)
        if (_parms._lambda_search) {
          if (_parms._nlambdas == 1)
             error("_nlambdas", "Number of lambdas must be > 1 when running with lambda_search!");
          if (_parms._lambda_min_ratio == -1)
            _parms._lambda_min_ratio = _tInfos[0]._nobs > 25 * _dinfo.fullN() ? 1e-4 : 1e-2;
          final double d = Math.pow(_parms._lambda_min_ratio, 1.0 / (_parms._nlambdas - 1));
          _parms._lambda = MemoryManager.malloc8d(_parms._nlambdas);
          _parms._lambda[0] = _tInfos[0]._lambdaMax;
          for (int i = 1; i < _parms._lambda.length; ++i)
            _parms._lambda[i] = _parms._lambda[i - 1] * d;
          _lambdaId = 1; // don't bother with lmax model (which we know already)
        } else
          _parms._lambda = new double[]{_tInfos[0]._lambdaMax * (_dinfo.fullN() < (_tInfos[0]._nobs >> 4) ? 1e-3 : 1e-1)};
      }
      _model = new GLMModel(_dest, _parms, GLM.this, _tInfos[0]._ymu, _dinfo._adaptedFrame.lastVec().sigma(),_tInfos[0]._lambdaMax, _tInfos[0]._nobs, hasWeightCol(), hasOffsetCol());
      String [] warns = _model.adaptTestForTrain(_valid, true, true);
      for(String s:warns) warn("_validation_frame",s);
      final Submodel nullSm = new Submodel(_parms._lambda[0], _bc._betaStart, 0, itsk._gtNull._val.explainedDev(),itsk._gtNullTest != null?itsk._gtNullTest._val.residualDeviance():Double.NaN);
      _model.setSubmodel(nullSm);

      _model._output._training_metrics = itsk._gtNull._val.makeModelMetrics(_model,_parms.train());
      if(_valid != null)
        _model._output._validation_metrics = itsk._gtNullTest._val.makeModelMetrics(_model,_parms.valid());
      _model.delete_and_lock(GLM.this._key);
//      if(_parms._solver == Solver.COORDINATE_DESCENT) { // make needed vecs
//        double eta = _parms.link(_tInfos[0]._ymu);
//        _tInfos[0]._eVec = _dinfo._adaptedFrame.anyVec().makeCon(eta);
//        _tInfos[0]._wVec = _dinfo._adaptedFrame.anyVec().makeCon(1);
//        _tInfos[0]._zVec = _dinfo._adaptedFrame.lastVec().makeCopy(null);
//        _tInfos[0]._iVec = _dinfo._adaptedFrame.anyVec().makeCon(1);
//      }
      if(_parms._max_iterations == -1) {
        if(_parms._solver == Solver.IRLSM) {

          _parms._max_iterations = _parms._lambda_search ? 10 * _parms._nlambdas : 50;
        } else {
          _parms._max_iterations = Math.max(20,_dinfo.fullN() >> 2);
          if(_parms._lambda_search)
            _parms._max_iterations = _parms._nlambdas * 100;
        }
      }
      _tInfos[0]._workPerIteration = _parms._lambda_search?0:(int)(WORK_TOTAL /_parms._max_iterations);
      _tInfos[0]._workPerLambda = (int)(_parms._lambda_search?(WORK_TOTAL/_parms._nlambdas):0);
    }
  }



  private class InitTsk extends H2OCountedCompleter {
    final int _foldId;
    final boolean _intercept;
    public InitTsk(int foldId, boolean intercept, H2OCountedCompleter cmp) { super(cmp); _foldId = foldId; _intercept = intercept; }
    long _nobs;
    double _ymu;
    double _wsum;
    double _ymuLink;
    double _yMin;
    double _yMax;
    GLMGradientTask _gtNull;
    GLMGradientTask _gtNullTest;
    GLMGradientTask _gtBetaStart;

    private transient double _likelihood = Double.POSITIVE_INFINITY;
    private transient int _iter;
    private class NullModelIteration extends H2OCallback<GLMIterationTask> {
      final DataInfo _nullDinfo;

      NullModelIteration(DataInfo dinfo) {
        super(InitTsk.this);
        _nullDinfo = dinfo;
      }
      @Override
      public void callback(GLMIterationTask glmIterationTask) {
        if(glmIterationTask._likelihood > _likelihood){ // line search
          if(++_iter  < 50) {
            InitTsk.this.addToPendingCount(1);
            new GLMTask.GLMIterationTask(GLM.this._key, _nullDinfo, 0, _parms, false, new double[]{.5 * (_ymu + glmIterationTask._beta[0])}, 0, _rowFilter, new NullModelIteration(_nullDinfo)).asyncExec(_nullDinfo._adaptedFrame);
          } else {
            _ymuLink = _ymu;
            _ymu = _parms.linkInv(_ymuLink);
            computeGradients();
          }
          return;
        }
        _likelihood = glmIterationTask._likelihood;
        _ymu = glmIterationTask._beta[0];
        double ymu = glmIterationTask._xy[0]/glmIterationTask._gram.get(0,0);
        if(++_iter < 50 && Math.abs(ymu - glmIterationTask._beta[0]) > _parms._beta_epsilon) {
          InitTsk.this.addToPendingCount(1);
          new GLMTask.GLMIterationTask(GLM.this._key,_nullDinfo,0,_parms,false,new double[]{ymu},0,_rowFilter, new NullModelIteration(_nullDinfo)).asyncExec(_nullDinfo._adaptedFrame);
        } else {
          System.out.println("computed null intercept in " + _iter + " iterations, intercept = " + _ymu);
          _ymuLink = _ymu;
          _ymu = _parms.linkInv(_ymuLink);
          computeGradients();
        }
      }
    }

    @Override
    protected void compute2() {
      // get filtered dataset's mean and number of observations
      new YMUTask(_dinfo, _dinfo._adaptedFrame.anyVec().makeZero(), new H2OCallback<YMUTask>(this) {
        @Override
        public void callback(final YMUTask ymut) {
          _rowFilter = ymut._fVec;
          _ymu = _parms._intercept ? ymut._ymu : 0;
          _wsum = ymut._wsum;
          _ymuLink = _parms._intercept ? _parms.link(_ymu):0;
          _yMin = ymut._yMin;
          _yMax = ymut._yMax;
          _nobs = ymut._nobs;
          if(ymut._comupteWeightedSigma) { // got weights, need to recompute standardization
            double [] sigmas = MemoryManager.malloc8d(_dinfo._nums);
            double [] mean = MemoryManager.malloc8d(_dinfo._nums);
            for(int i = 0; i < _dinfo._nums; ++i) {
              sigmas[i] = MathUtils.weightedSigma(ymut._nobs, ymut._wsum, ymut._xsum[i], ymut._xxsum[i]);
              mean[i] = ymut._xsum[i]/ymut._wsum;
            }
            _dinfo.updateWeightedSigmaAndMean(sigmas, mean);
          }
          if(_dinfo._offset && _parms._intercept) {
            InitTsk.this.addToPendingCount(1);
            DataInfo dinfo = _dinfo.filterExpandedColumns(new int[]{});
            new GLMIterationTask(GLM.this._key,dinfo,0,_parms,false,new double[]{_parms.link(_response.mean()) - _offset.mean()},0,_rowFilter, new NullModelIteration(dinfo)).asyncExec(dinfo._adaptedFrame);
          } else
            computeGradients();
        }
      }).asyncExec(_dinfo._adaptedFrame);
    }

    private void computeGradients(){
      if(_nobs > 0) {
        InitTsk.this.addToPendingCount(1);
        final double[] beta = MemoryManager.malloc8d(_dinfo.fullN() + 1);
        if (_intercept)
          beta[beta.length - 1] = _ymuLink;
        if (_bc._betaStart == null)
          _bc.setBetaStart(beta);
        // compute the lambda_max
        _gtNull = new GLMGradientTask(_dinfo, _parms, 0, beta, 1.0 / _wsum, _rowFilter, InitTsk.this).setValidate(_ymu,true).asyncExec(_dinfo._adaptedFrame);
        if(_validDinfo != null) {
          InitTsk.this.addToPendingCount(1);
          _gtNullTest = new GLMGradientTask(_validDinfo, _parms, 0, beta, 1.0, null, InitTsk.this).setValidate(_ymu,true).asyncExec(_validDinfo._adaptedFrame);
        }
        if (beta != _bc._betaStart) {
          InitTsk.this.addToPendingCount(1);
          _gtBetaStart = new GLMGradientTask(_dinfo, _parms, 0, _bc._betaStart, 1.0 / _wsum, _rowFilter, InitTsk.this).setValidate(_ymu,true).asyncExec(_dinfo._adaptedFrame);
        }
      }
    }
    @Override public void onCompletion(CountedCompleter cc){
      if(!_parms._intercept) { // null the intercept gradients
        _gtNull._gradient[_gtNull._gradient.length-1] = 0;
        if(_gtBetaStart != null)
          _gtBetaStart._gradient[_gtBetaStart._gradient.length-1] = 0;
      }
    }
  }
  @Override
  public ModelBuilderSchema schema() {
    return new GLMV3();
  }


  private static final long WORK_TOTAL = 1000000;
  @Override
  public Job<GLMModel> trainModelImpl(long work, boolean restartTimer) {
    start(new GLMDriver(null), work, restartTimer);
    return this;
  }

  @Override
  public long progressUnits() {
    return WORK_TOTAL;
  }

  static double GLM_GRAD_EPS = 1e-4; // done (converged) if subgrad < this value.

  public static class BetaConstraint extends Iced {
    double [] _betaStart;
    double [] _betaGiven;
    double [] _rho;
    double [] _betaLB;
    double [] _betaUB;
    public BetaConstraint setLowerBounds(double [] lb) {_betaLB = lb; return this;}
    public BetaConstraint setUpperBounds(double [] ub) {_betaUB = ub; return this;}
    public BetaConstraint setBetaStart  (double [] bs) {_betaStart = bs; return this;}
    public BetaConstraint setProximalPenalty  (double [] bGiven, double [] rho) {
      _betaGiven = bGiven;
      _rho = rho;
      return this;
    }

    public String toString(){
      double [][] ary = new double[_betaGiven.length][3];

      for(int i = 0; i < _betaGiven.length; ++i) {
        ary[i][0] = _betaGiven[i];
        ary[i][1] = _betaLB[i];
        ary[i][2] = _betaUB[i];
      }
      return ArrayUtils.pprint(ary);
    }
    public boolean hasBounds(){
      if(_betaLB != null)
        for(double d:_betaLB)
          if(!Double.isInfinite(d)) return true;
      if(_betaUB != null)
        for(double d:_betaUB)
          if(!Double.isInfinite(d)) return true;
      return false;
    }

    public void adjustGradient(double [] beta, double [] grad) {
      if(_betaGiven != null && _rho != null) {
        for(int i = 0; i < _betaGiven.length; ++i) {
          double diff = beta[i] - _betaGiven[i];
          grad[i]  += _rho[i] * diff;
        }
      }
    }
    double proxPen(double [] beta) {
      double res = 0;
      if(_betaGiven != null && _rho != null) {
        for(int i = 0; i < _betaGiven.length; ++i) {
          double diff = beta[i] - _betaGiven[i];
          res += _rho[i] * diff * diff;
        }
        res *= .5;
      }
      return res;
    }
  }

  /**
   * Encapsulates state of the computation.
   */
  public static final class GLMTaskInfo extends Iced {
    final int       _foldId;
    final long      _nobs;       // number of observations in our dataset
    final double    _wsum;
    final double    _ymu;        // actual mean of the response
    final double    _lambdaMax;  // lambda max of the current dataset
    double []       _beta;       // full - solution at previous lambda (or null)
    int    []       _activeCols;
    GLMGradientInfo _ginfo;      // gradient and penalty of glm + L2 pen.transient double [] _activeBeta;
    double          _objVal;     // full objective value including L1 pen
    int             _iter;
    int             _workPerIteration;
    int             _workPerLambda;
    int             _worked;     // total number of worked units
    double          _nullGradNorm;
    double          _nullDevTrain;
    double          _resDevTest = Double.NaN;
    int             _stopCnt; // count of subsequent lambdas with worsening deviance
    boolean         _scoredAndUpdated;

    // these are not strictly state variables
    // I put them here to have all needed info in state object (so I only need to keep State[] info when doing xval)
    final Key             _dstKey;
    boolean _allIn;

    // vecs used by cooridnate descent
    Vec _eVec; // eta
    Vec _wVec; // weights
    Vec _zVec; // z
    Vec _iVec; // intercept - all 1s
    final int _fullN;
    public boolean _lineSearch;
    public int _lsCnt;

    public GLMTaskInfo(Key dstKey, int foldId, long nobs, double wsum, double ymu, double lmax, double[] beta, int fullN, GLMGradientInfo ginfo, double objVal){
      _dstKey = dstKey;
      _foldId = foldId;
      _nobs = nobs;
      _wsum = wsum;
      _ymu = ymu;
      _lambdaMax = lmax;
      _beta = beta;
      _ginfo = ginfo;
      _objVal = objVal;
      _fullN = fullN;
    }


    public double gradientCheck(double lambda, double alpha){
      // assuming full-gradient, beta only for active columns
      double [] beta = _beta;
      double [] subgrad = _ginfo._gradient.clone();
      double err = 0;
      ADMM.subgrad(alpha*lambda,beta,subgrad);
      for(double d: subgrad)
        if(err < -d) err = -d; else if(err < d) err = d;
      return err;
    }
    public void adjustToNewLambda( double currentLambda, double newLambda, double alpha, boolean intercept) {
      assert newLambda < currentLambda:"newLambda = " + newLambda + ", last lambda = " + currentLambda;
      double ldiff = (newLambda - currentLambda);
      double l2pen = .5 * (1-alpha) * ArrayUtils.l2norm2(_beta, intercept);
      double l1pen = alpha * ArrayUtils.l1norm(_beta, intercept);
      for (int i = 0; i < _ginfo._gradient.length - (intercept?1:0); ++i)
        _ginfo._gradient[i] += ldiff * (1-alpha) * _beta[i];
      _ginfo = new GLMGradientInfo(_ginfo._likelihood, _ginfo._objVal + ldiff * l2pen, _ginfo._gradient);
      _objVal = _objVal + ldiff * (l1pen + l2pen); //todo add proximal penalty?
    }
  }

  private final double lmax(GLMGradientTask gLmax) {
    return Math.max(ArrayUtils.maxValue(gLmax._gradient),-ArrayUtils.minValue(gLmax._gradient))/Math.max(1e-3,_parms._alpha[0]);
  }

  /**
   * Contains implementation of the glm algo.
   * It's a DTask so it can be computed on other nodes (to distributed single node part of the computation).
   */
  public final class GLMDriver extends DTask<GLMDriver> {
    transient AtomicBoolean _gotException = new AtomicBoolean();

    public GLMDriver(H2OCountedCompleter cmp){ super(cmp);}

    private void doCleanup(){
      updateModelOutput();
      try {
        _parms.read_unlock_frames(GLM.this);
      }
      catch (Throwable t) {
        // nada
      }
      if (null != _dinfo)
        DKV.remove(_dinfo._key);
      if(_validDinfo != null)
        DKV.remove(_validDinfo._key);
      if(_rowFilter != null)
        _rowFilter.remove();
      if(_tInfos != null && _tInfos[0] != null) {
        if (_tInfos[0]._wVec != null)
          _tInfos[0]._wVec.remove();
        if (_tInfos[0]._zVec != null)
          _tInfos[0]._zVec.remove();
        if (_tInfos[0]._eVec != null)
          _tInfos[0]._eVec.remove();
        if (_tInfos[0]._iVec != null)
          _tInfos[0]._iVec.remove();
      }
    }
    @Override public void onCompletion(CountedCompleter cc) {
      _model.unlock(GLM.this._key);
      done();
      doCleanup();
    }
    @Override public boolean onExceptionalCompletion(final Throwable ex, CountedCompleter cc){
      if(!_gotException.getAndSet(true)){
        if( ex instanceof JobCancelledException) {
          GLM.this.cancel();
          tryComplete();
          return false;
        }
        if(ex instanceof TooManyPredictorsException){
          // TODO add a warning
          tryComplete();
          return false;
        }
        try {
          doCleanup();
          new RemoveCall(null, _dest).invokeTask();
        } catch(Throwable t) {Log.err(t);}
        failed(ex);
        return true;
      }
      return false;
    }

    @Override
    protected void compute2() {
      init(true);
      // GLMModel(Key selfKey, GLMParameters parms, GLMOutput output, DataInfo dinfo, double ymu, double lambda_max, long nobs, float [] thresholds) {
      if (error_count() > 0) {
        GLM.this.updateValidationMessages();
        throw H2OModelBuilderIllegalArgumentException.makeFromBuilder(GLM.this);
      }
      _parms.read_lock_frames(GLM.this);
      //todo: fill in initialization for n-folds
      new GLMSingleLambdaTsk(new LambdaSearchIteration(this),_tInfos[0]).fork();
    }
    private class LambdaSearchIteration extends H2O.H2OCallback {
      public LambdaSearchIteration(H2OCountedCompleter cmp){super(cmp); }
      @Override
      public void callback(H2OCountedCompleter h2OCountedCompleter) {
        assert _tInfos[0]._ginfo._gradient.length == _dinfo.fullN() + 1;
        int rank = 0;
        for (int i = 0; i < _tInfos[0]._beta.length - (_dinfo._intercept ? 1 : 0); ++i)
          if (_tInfos[0]._beta[i] != 0) ++rank;
        Log.info("Solution at lambda = " + _parms._lambda[_lambdaId] + " has " + rank + " nonzeros, gradient err = " + _tInfos[0].gradientCheck(_parms._lambda[_lambdaId], _parms._alpha[0]));
        Log.info(_model.toString());
        update(_tInfos[0]._workPerLambda, "lambda = " + _lambdaId + ", iteration = " + _tInfos[0]._iter + ", got " + rank + "nonzeros");
        // launch next lambda
        ++_lambdaId;
//        if (_parms._lambda_search && !_parms._exactLambdas && _lambdaId == _parms._lambda.length && _tInfos[0]._stopCnt == 0) {
//          _parms._lambda = Arrays.copyOf(_parms._lambda, _parms._lambda.length + 1);
//          _parms._lambda[_parms._lambda.length - 1] = _parms._lambda[_parms._lambda.length - 2] * .9;
//        }
        if (_tInfos[0]._iter < _parms._max_iterations && _lambdaId < _parms._lambda.length && _tInfos[0]._stopCnt < 3 ) {
          double currentLambda = _parms._lambda[_lambdaId - 1];
          double nextLambda = _parms._lambda[_lambdaId];
          _tInfos[0].adjustToNewLambda(currentLambda, nextLambda, _parms._alpha[0], _dinfo._intercept);
          getCompleter().addToPendingCount(1);
          new GLMSingleLambdaTsk(new LambdaSearchIteration((H2OCountedCompleter) getCompleter()), _tInfos[0]).fork();
        }
      }
    }
  }

//  private void setSubmodel(double[] fullBeta, double explainedDevTrain, double explainedDevHoldOut, boolean score, final H2OCountedCompleter cmp) {
//    final int iter = _tInfos[0]._iter;
//    final double [] fb = MemoryManager.arrayCopyOf(fullBeta,fullBeta.length);
//    if(_parms._intercept)
//      fb[fb.length-1] += _iceptAdjust;
//    final Submodel sm = new Submodel(_parms._lambda[_lambdaId],fullBeta, iter, explainedDevTrain, explainedDevHoldOut);
//    H2O.submitTask(new H2OCountedCompleter(cmp) {
//      @Override
//      protected void compute2() {
//        new UpdateGLMModelTsk(this,sm).fork(_dest);
//      }
//    });
//  }

  double objVal(double likelihood, double[] beta, double lambda, long nobs, boolean intercept) {
    double alpha = _parms._alpha[0];
    double proximalPen = 0;
    if (_bc._betaGiven != null) {
      for (int i = 0; i < _bc._betaGiven.length; ++i) {
        double diff = beta[i] - _bc._betaGiven[i];
        proximalPen += diff * diff * _bc._rho[i] * .5;
      }
    }
    return likelihood / nobs
      + proximalPen
      + lambda * (alpha * ArrayUtils.l1norm(beta, intercept)
      + (1 - alpha) * .5 * ArrayUtils.l2norm2(beta, intercept));
  }

  /**
   * Task to compute GLM solution for a particular (single) lambda value.
   * Can be warm-started by passing in a state of previous computation so e.g. incremental strong rules can be
   * applied.
   *
   * The performs iterative reweighted least squares algorithm with elastic net penalty.
   *
   */
  public final class GLMSingleLambdaTsk extends DTask<GLMSingleLambdaTsk> {
    DataInfo _activeData;
    GLMTaskInfo _taskInfo;
    long _start_time;

    public GLMSingleLambdaTsk(H2OCountedCompleter cmp, GLMTaskInfo state) {
      super(cmp);
      _taskInfo = state;
      assert DKV.get(_dinfo._key) != null;
    }
    private String LogInfo(String msg) {
      msg = "GLM[dest=" + _taskInfo._dstKey + ", iteration=" + _taskInfo._iter + ", lambda = " + MathUtils.roundToNDigits(_parms._lambda[_lambdaId],4) + "]: " + msg;
      Log.info(msg);
      return msg;
    }
    private String LogDebug(String msg) {
      msg = "GLM[dest=" + _taskInfo._dstKey + ", iteration=" + _taskInfo._iter + ", lambda = " + _parms._lambda[_lambdaId] + "]: " + msg;
      Log.debug(msg);
      return msg;
    }
    /**
     * Apply strong rules to filter out expected inactive (with zero coefficient) predictors.
     *
     * @return indices of expected active predictors.
     */
    private int[] activeCols(final double l1, final double l2, final double[] grad) {
      if (_taskInfo._allIn) return null;
      int selected = 0;
      int[] cols = null;
      if (_parms._alpha[0] > 0) {
        final double rhs = _parms._alpha[0] * (2 * l1 - l2);
        cols = MemoryManager.malloc4(_dinfo.fullN());
        int j = 0;
        int [] oldActiveCols = _taskInfo._activeCols;
        if (oldActiveCols == null) oldActiveCols = new int[0];
        for (int i = 0; i < _dinfo.fullN(); ++i)
          if ((j < oldActiveCols.length && i == oldActiveCols[j]) || grad[i] > rhs || grad[i] < -rhs) {
            cols[selected++] = i;
            if (j < oldActiveCols.length && i == oldActiveCols[j]) ++j;
          }
      }
      if (_parms._alpha[0] == 0 || selected == _dinfo.fullN()) {
        _taskInfo._allIn = true;
        _activeData = _dinfo;
        LogInfo("All " + _dinfo.fullN() + " coefficients are active");
        return null;
      } else {
        LogInfo(selected + " / " + _dinfo.fullN() + " cols are active");
        return Arrays.copyOf(cols, selected);
      }
    }

    protected void solve(boolean doLineSearch){
      if (_activeData.fullN() > _parms._max_active_predictors)
        throw new TooManyPredictorsException();
      Solver solverType = _parms._solver;
      if(solverType == Solver.AUTO)
        if(_activeData.fullN() > 6000 || _activeData._adaptedFrame.numCols() > 500)
          solverType = Solver.L_BFGS;
        else
          solverType = Solver.IRLSM; // default choice
      switch(solverType) {
        case L_BFGS: {
          double[] beta = _taskInfo._beta;
          assert beta.length == _activeData.fullN()+1;
          GradientSolver solver = new GLMGradientSolver(_parms, _activeData, _parms._lambda[_lambdaId] * (1 - _parms._alpha[0]), _taskInfo._ymu, _taskInfo._wsum, _rowFilter);
          if(_bc._betaGiven != null && _bc._rho != null)
            solver = new ProximalGradientSolver(solver,_bc._betaGiven,_bc._rho);
          if (beta == null) {
            beta = MemoryManager.malloc8d(_activeData.fullN() + (_activeData._intercept ? 1 : 0));
            if (_activeData._intercept)
              beta[beta.length - 1] = _parms.link(_taskInfo._ymu);
          }
          L_BFGS lbfgs = new L_BFGS().setMinIter(5).setObjEps(_parms._objective_epsilon).setGradEps(_parms._gradient_epsilon).setMaxIter(_parms._max_iterations);
          assert beta.length == _taskInfo._ginfo._gradient.length;
          final double l1pen = _parms._lambda[_lambdaId] * _parms._alpha[0];
          if(l1pen > 0 || _bc.hasBounds()) {
            // compute gradient at null beta to get estimate for rho
            double [] nullBeta = MemoryManager.malloc8d(_taskInfo._beta.length);
            if(_dinfo._intercept)
              nullBeta[nullBeta.length-1] = _parms.link(_taskInfo._ymu);
            double [] g = solver.getGradient(nullBeta)._gradient;
            ArrayUtils.mult(g,100);
            double [] rho = MemoryManager.malloc8d(beta.length);
            // compute rhos
            for(int i = 0; i < rho.length - 1; ++i)
              rho[i] = ADMM.L1Solver.estimateRho(-g[i], l1pen, _bc._betaLB == null?Double.NEGATIVE_INFINITY:_bc._betaLB[i], _bc._betaUB == null?Double.POSITIVE_INFINITY:_bc._betaUB[i]);
            int ii = rho.length - 1;
            rho[ii] = ADMM.L1Solver.estimateRho(-g[ii], 0, _bc._betaLB == null?Double.NEGATIVE_INFINITY:_bc._betaLB[ii], _bc._betaUB == null?Double.POSITIVE_INFINITY:_bc._betaUB[ii]);
            for(int i = 0; i < rho.length-1; ++i)
              rho[i] = Math.min(1000,rho[i]);
            final double [] objvals = new double[2];
            objvals[1] = Double.POSITIVE_INFINITY;
            L_BFGS.ProgressMonitor pm = new L_BFGS.ProgressMonitor(){
              public boolean progress(double [] beta, GradientInfo ginfo){
                double obj = ginfo._objVal;
                double gnorm = -1;
                if(ginfo instanceof ProximalGradientInfo) {
                  ProximalGradientInfo g = (ProximalGradientInfo)ginfo;
                  if(g._origGinfo instanceof GLMGradientInfo) {
                    GLMGradientInfo gg = (GLMGradientInfo)g._origGinfo;
                    obj = gg._objVal;
                    for(int i = 0; i < beta.length; ++i)
                      obj += l1pen * (beta[i] >= 0?beta[i]:-beta[i]);
                    // add l1pen
                    _sc.addIterationScore(_taskInfo._iter, gg._likelihood, obj);
                    double [] subgrad = ginfo._gradient.clone();
                    ADMM.subgrad(l1pen,beta,subgrad);
                    gnorm = ArrayUtils.l2norm2(subgrad,false);
                  }
                }
                if((++_taskInfo._iter & 3) == 0)
                  update(_taskInfo._workPerIteration*4, "iteration " + _taskInfo._iter+ ", objective = " + MathUtils.roundToNDigits(obj,4) + ", grad_norm = " + MathUtils.roundToNDigits(gnorm,6), GLM.this._key);
                return _taskInfo._iter < _parms._max_iterations && Job.isRunning(GLM.this._key);
              }
            };

            double reltol = L1Solver.DEFAULT_RELTOL;
            double abstol = L1Solver.DEFAULT_ABSTOL;
            double ADMM_gradEps = 1e-2;
            if(_bc != null)
              new ADMM.L1Solver(ADMM_gradEps, 500, reltol, abstol).solve(new LBFGS_ProximalSolver(solver,_taskInfo._beta,rho, pm).setObjEps(_parms._objective_epsilon).setGradEps(_parms._gradient_epsilon), _taskInfo._beta, l1pen, _activeData._intercept, _bc._betaLB, _bc._betaUB);
            else
              new ADMM.L1Solver(ADMM_gradEps, 500, reltol, abstol).solve(new LBFGS_ProximalSolver(solver, _taskInfo._beta, rho, pm).setObjEps(_parms._objective_epsilon).setGradEps(_parms._gradient_epsilon), _taskInfo._beta, l1pen);
          } else {
            Result r = lbfgs.solve(solver, beta, _taskInfo._ginfo, new L_BFGS.ProgressMonitor() {
              @Override
              public boolean progress(double[] beta, GradientInfo ginfo) {
                if(ginfo instanceof GLMGradientInfo) {
                  GLMGradientInfo gginfo = (GLMGradientInfo) ginfo;
                  _sc.addIterationScore(_taskInfo._iter, gginfo._likelihood, gginfo._objVal);
                }
                if ((_taskInfo._iter & 7) == 0) {
                  _taskInfo._worked += _taskInfo._workPerIteration*8;
                  update(_taskInfo._workPerIteration*8, "iteration " + (_taskInfo._iter + 1) + ", objective value = " + MathUtils.roundToNDigits(ginfo._objVal,4) + ", gradient norm = " + MathUtils.roundToNDigits(ArrayUtils.l2norm2(ginfo._gradient, false), 4), GLM.this._key);
                  LogInfo("LBFGS: objval = " + ginfo._objVal);
                }
                ++_taskInfo._iter;
                // todo update the model here so we can show intermediate results
                return isRunning(GLM.this._key);
              }
            });
            _taskInfo._beta = r.coefs;
          }
          break;
        }
//        case COORDINATE_DESCENT:
//          double l1pen = _parms._alpha[0]*_parms._lambda[_lambdaId];
//          double l2pen = (1-_parms._alpha[0])*_parms._lambda[_lambdaId];
//          double [] beta = _taskInfo._beta.clone();
//          int off;
//          double xOldSub;
//          double xOldMul;
//          double xNewSub = 0;
//          double xNewMul = 1;
//          double [] betaUpdate = null;
//          boolean betaChanges = true;
//          int iter = 0;
//          // external loop - each time generate weights based on previous beta, compute new beta as solution to weighted least squares
//          while(betaChanges) {
//            // internal loop - go over each column independently as long as beta keeps changing
//            int it = iter; // to keep track of inner iterations
//            while (betaChanges && ++iter < 1000) {
//              betaChanges = false;
//              // run one iteration of coordinate descent - go over all columns
//              for (int i = 0; i < _activeData._adaptedFrame.numCols(); ++i) {
//                Vec previousVec = i == 0?_taskInfo._iVec:_dinfo._adaptedFrame.vec(i-1);
//                Vec currentVec = i == _dinfo._adaptedFrame.numCols()-1?_taskInfo._iVec:_dinfo._adaptedFrame.vec(i);
//                xOldSub = xNewSub;
//                xOldMul = xNewMul;
//                boolean isCategorical = currentVec.isEnum();
//                int to;
//                if (isCategorical) {
//                  xNewSub = 0;
//                  xNewMul = 1;
//                  off = _dinfo._catOffsets[i];
//                  to = _dinfo._catOffsets[i + 1];
//                } else {
//                  int k = i - _dinfo._cats;
//                  xNewSub = _dinfo._normSub[k];
//                  xNewMul = _dinfo._normMul[k];
//                  off = _dinfo.numStart() + k;
//                  to = off + 1;
//                }
//                double[] currentBeta = Arrays.copyOfRange(_taskInfo._beta, off, to);
//                double[] xy = new GLMCoordinateDescentTask(betaUpdate, currentBeta, xOldSub, xOldMul, xNewSub, xNewMul).doAll(previousVec,currentVec,_taskInfo._eVec,_taskInfo._wVec, _taskInfo._zVec)._xy;
//                for (int j = 0; j < xy.length; ++j) {
//                  betaUpdate = currentBeta;
//                  double updatedCoef = ADMM.shrinkage(xy[j], l1pen) / (1 + l2pen);
//                  betaUpdate[j] = updatedCoef - currentBeta[j];
//                  if (betaUpdate[j] < -1e-4 || betaUpdate[j] > 1e-4)
//                    betaChanges = true;
//                  beta[off + j] = updatedCoef;
//                }
//              }
//            }
//            if(iter > it+1) {
//              betaChanges = true; // beta changed during inner iteration
//              // generate new weights
//              new GLMTask.GLMWeightsTask(_parms).doAll(_dinfo._adaptedFrame.lastVec(), _taskInfo._zVec, _taskInfo._wVec, _taskInfo._eVec);
//            }
//          }
//          // done, compute the gradient and check KKTs
//          break;
        case IRLSM:// fork off ADMM iteration
          new GLMIterationTask(GLM.this._key, _activeData, _parms._lambda[_lambdaId] * (1 - _parms._alpha[0]), _parms, false, _taskInfo._beta, _parms._intercept?_taskInfo._ymu:0.5, _rowFilter, new Iteration(this, doLineSearch)).asyncExec(_activeData._adaptedFrame);
          return;
        default:
          throw H2O.unimpl();
      }
      checkKKTsAndComplete(true);
      tryComplete();
    }
    // Compute full gradient gradient (including inactive columns) and check KKT conditions, re-solve if necessary.
    // Can't be onCompletion(), can invoke solve again
    protected void checkKKTsAndComplete(final boolean score) {
      final double [] fullBeta = expandVec(_taskInfo._beta,_activeData._activeCols,_dinfo.fullN()+1);
      fullBeta[fullBeta.length-1] += _iceptAdjust;
      addToPendingCount(1);
      _taskInfo._scoredAndUpdated = score;
      new GLMTask.GLMGradientTask(_dinfo, _parms, _parms._lambda[_lambdaId], fullBeta, 1.0 / _taskInfo._nobs, _rowFilter, new H2OCallback<GLMGradientTask>(this) {
        @Override
        public void callback(final GLMGradientTask gt1) {
          assert gt1._nobs == _taskInfo._nobs;
          double[] subgrad = gt1._gradient.clone();
          ADMM.subgrad(_parms._alpha[0] * _parms._lambda[_lambdaId], fullBeta, subgrad);
          double err = 0;
          if (_taskInfo._activeCols != null) {
            for (int c : _taskInfo._activeCols)
              if (subgrad[c] > err) err = subgrad[c];
              else if (subgrad[c] < -err) err = -subgrad[c];
            int[] failedCols = new int[64];
            int fcnt = 0;
            for (int i = 0; i < subgrad.length - 1; ++i) {
              if (Arrays.binarySearch(_taskInfo._activeCols, i) >= 0) continue;
              if (subgrad[i] > err || -subgrad[i] > err) {
                if (fcnt == failedCols.length)
                  failedCols = Arrays.copyOf(failedCols, failedCols.length << 1);
                failedCols[fcnt++] = i;
              }
            }
            if (fcnt > 0) {
              final int n = _taskInfo._activeCols.length;
              int[] newCols = Arrays.copyOf(_taskInfo._activeCols, _taskInfo._activeCols.length + fcnt);
              for (int i = 0; i < fcnt; ++i)
                newCols[n + i] = failedCols[i];
              Arrays.sort(newCols);
              _taskInfo._beta = resizeVec(gt1._beta, newCols, _taskInfo._activeCols, _dinfo.fullN() + 1);
              _taskInfo._activeCols = newCols;
              LogInfo(fcnt + " variables failed KKT conditions check! Adding them to the model and continuing computation.(grad_eps = " + err + ", activeCols = " + (_taskInfo._activeCols.length > 100 ? "lost" : Arrays.toString(_taskInfo._activeCols)));
              _activeData = _dinfo.filterExpandedColumns(_taskInfo._activeCols);
              assert newCols == null || _activeData.fullN() == _taskInfo._activeCols.length;
              // NOTE: tricky completer game here:
              // We expect 0 pending in this method since this is the end-point, ( actually it's racy, can be 1 with pending 1 decrement from the original Iteration callback, end result is 0 though)
              // while iteration expects pending count of 1, so we need to increase it here (Iteration itself adds 1 but 1 will be subtracted when we leave this method since we're in the callback which is called by onCompletion!
              // [unlike at the start of nextLambda call when we're not inside onCompletion]))
              getCompleter().addToPendingCount(1);
              solve(true);
              return;
            }
          }
          if (_valid != null) {
            GLMSingleLambdaTsk.this.addToPendingCount(1);
            final int iter = _taskInfo._iter;
            // public GLMGradientTask(DataInfo dinfo, GLMParameters params, double lambda, double[] beta, double reg, H2OCountedCompleter cc){
            new GLMTask.GLMGradientTask(_validDinfo, _parms, _parms._lambda[_lambdaId], _dinfo.denormalizeBeta(gt1._beta), 1.0 / _taskInfo._nobs, null /* no row filter for validation dataset */, new H2OCallback<GLMGradientTask>(GLMSingleLambdaTsk.this) {
              @Override
              public void callback(GLMGradientTask gt2) {
                LogInfo("hold-out set validation = " + gt2._val.toString());
                if(Double.isNaN(_taskInfo._resDevTest) || MathUtils.roundToNDigits(gt2._val.residualDeviance(),5) <= MathUtils.roundToNDigits(_taskInfo._resDevTest,5))
                  _taskInfo._stopCnt = 0;
                else ++_taskInfo._stopCnt;
                _taskInfo._resDevTest = gt2._val.residualDeviance();
                // can not use any of the member variables, since computation will go on in parallell
                // also, we have already fully expanded beta here -> different call than from in-between iterations
                Submodel sm = new Submodel(_parms._lambda[_lambdaId],gt1._beta, _taskInfo._iter,gt1._val.residualDeviance(), gt2._val.residualDeviance());
                _model.setSubmodel(sm);
                if(score) { // pick best model first and if the latest is the best, udpate the metrics
                  _model._output.pickBestModel();
                  if(_model._output.bestSubmodel().lambda_value ==  _parms._lambda[_lambdaId]) {
                    // latest is the best
                    _model._output._training_metrics = gt1._val.makeModelMetrics(_model,_parms.train());
                    _model._output._validation_metrics = gt2._val.makeModelMetrics(_model,_parms.valid());
                    if(_parms._family == Family.binomial)
                      _model._output._threshold = ((ModelMetricsBinomial)_model._output._validation_metrics)._auc.defaultThreshold();
                  }
                  _model.generateSummary(_parms._train, _taskInfo._iter);
                  _model._output._scoring_history = _sc.to2dTable();
                  _model.update(GLM.this._key);
                }
                _sc.addLambdaScore(_taskInfo._iter,_parms._lambda[_lambdaId], sm.rank(), gt1._val.explainedDev(), gt2._val.explainedDev());
//                addLambdaScoringHistory(iter,lambdaId,rank,1 - gt1._dev/_taskInfo._nullDevTrain,1 - gt2._dev/_taskInfo._nullDevTest);
              }
            }).setValidate(_parms._intercept?_taskInfo._ymu:0, score).asyncExec(_validDinfo._adaptedFrame);
          } else {
            Submodel sm = new Submodel(_parms._lambda[_lambdaId], gt1._beta, _taskInfo._iter, gt1._val.residualDeviance(), Double.NaN);
            _model.setSubmodel(sm);
            _sc.addLambdaScore(_taskInfo._iter,_parms._lambda[_lambdaId], sm.rank(), gt1._val.explainedDev(), Double.NaN);
            if(score) { // set the training metrics (always the last iteration if running without validation set)
              _model._output.pickBestModel();
              if(_model._output.bestSubmodel().lambda_value ==  _parms._lambda[_lambdaId]) {
                _model._output._training_metrics = gt1._val.makeModelMetrics(_model, _parms.train());
                if(_parms._family == Family.binomial)
                  _model._output._threshold = ((ModelMetricsBinomial)_model._output._training_metrics)._auc.defaultThreshold();
              }
              _model.generateSummary(_parms._train,_taskInfo._iter);
              _model._output._scoring_history = _sc.to2dTable();
              _model.update(GLM.this._key);
            }
          }
          // got valid solution, update the state and complete
          double l2pen = _parms._lambda[_lambdaId] * (1 - _parms._alpha[0]) * ArrayUtils.l2norm2(gt1._beta, _activeData._intercept);
          if(_bc._betaGiven != null && _bc._rho != null) {
            for(int i = 0; i < _bc._betaGiven.length; ++i) {
              double diff = gt1._beta[i] - _bc._betaGiven[i];
              l2pen += _bc._rho[i] * diff * diff;
            }
          }
          l2pen *= .5;
          _taskInfo._ginfo = new GLMGradientInfo(gt1._likelihood, gt1._likelihood/gt1._nobs + l2pen, gt1._gradient);
          assert _taskInfo._ginfo._gradient.length == _dinfo.fullN() + 1:_taskInfo._ginfo._gradient.length + " != " + _dinfo.fullN() + ", intercept = " + _parms._intercept;
          _taskInfo._objVal = objVal(gt1._likelihood,gt1._beta, _parms._lambda[_lambdaId],gt1._nobs,_dinfo._intercept);
          _sc.addIterationScore(_taskInfo._iter,gt1._likelihood,_taskInfo._objVal); // it's in here for the gaussian family score :(
          _taskInfo._beta = fullBeta;
        }
      }).setValidate(_parms._intercept?_taskInfo._ymu : _parms._family == Family.binomial?0.5:0, score).asyncExec(_dinfo._adaptedFrame);
    }
    @Override
    protected void compute2() {
      if(!isRunning(_key)) throw new JobCancelledException();
      assert _rowFilter != null;
      _start_time = System.currentTimeMillis();
      int[] activeCols = activeCols(_parms._lambda[_lambdaId], _lambdaId == 0?_taskInfo._lambdaMax:_parms._lambda[_lambdaId-1], _taskInfo._ginfo._gradient);
      _taskInfo._activeCols = activeCols;
      _activeData = _dinfo.filterExpandedColumns(activeCols);
      assert _taskInfo._activeCols == null || _taskInfo._activeCols.length == _activeData.fullN();
      _taskInfo._ginfo = new GLMGradientInfo(_taskInfo._ginfo._likelihood, _taskInfo._ginfo._objVal,contractVec(_taskInfo._ginfo._gradient,activeCols));
      _taskInfo._beta = contractVec(_taskInfo._beta,activeCols);
      assert  activeCols == null || _activeData.fullN() == activeCols.length : LogInfo("mismatched number of cols, got " + activeCols.length + " active cols, but data info claims " + _activeData.fullN());
      assert DKV.get(_activeData._key) != null;
      solve(false);
    }
    private class Iteration extends H2O.H2OCallback<GLMIterationTask> {
      public final long _iterationStartTime;
      final boolean _countIteration;
      public final boolean _doLinesearch;

      public Iteration(CountedCompleter cmp, boolean doLinesearch) {
        this(cmp, doLinesearch, true);
      }

      public Iteration(CountedCompleter cmp, boolean doLinesearch, boolean countIteration) {
        super((H2OCountedCompleter) cmp);
        _countIteration = countIteration;
        _iterationStartTime = System.currentTimeMillis();
        _doLinesearch = doLinesearch;
      }

      @Override
      public void callback(final GLMIterationTask glmt) {
        System.out.println("likelihood = " + glmt._likelihood);
        assert _parms._intercept || glmt._beta[_activeData.fullN()] == 0;
        double objVal = objVal(glmt._likelihood, glmt._beta, _parms._lambda[_lambdaId], _taskInfo._nobs, _activeData._intercept);
        if (!isRunning(GLM.this._key)) throw new JobCancelledException();
        assert glmt._nobs == _taskInfo._nobs:"got wrong number of observations, expected " + _taskInfo._nobs + ", but got " + glmt._nobs + ", got row filter?" + (glmt._rowFilter != null);
        assert _taskInfo._activeCols == null || glmt._beta == null || glmt._beta.length == (_taskInfo._activeCols.length + 1) : LogInfo("betalen = " + glmt._beta.length + ", activecols = " + _taskInfo._activeCols.length);
        assert _taskInfo._activeCols == null || _taskInfo._activeCols.length == _activeData.fullN();
        double reg = 1.0 / _taskInfo._wsum;
        glmt._gram.mul(reg);
        ArrayUtils.mult(glmt._xy, reg);
        if (_countIteration) ++_taskInfo._iter;
        long callbackStart = System.currentTimeMillis();
        double lastObjVal = _taskInfo._objVal;
        double logl = glmt._likelihood;
        if (_doLinesearch && (glmt.hasNaNsOrInf() || !((lastObjVal - objVal) > -1e-8))) {
          _taskInfo._lineSearch = true;
          // nedded line search, have to discard the last step and go again with line search
          getCompleter().addToPendingCount(1);
          LogDebug("invoking line search, objval = " + objVal + ", lastObjVal = " + lastObjVal); // todo: get gradient here?
          new GLMLineSearchTask(_activeData, _parms, 1.0 / _taskInfo._nobs, _taskInfo._beta.clone(), ArrayUtils.subtract(glmt._beta, _taskInfo._beta), 1, LINE_SEARCH_STEP, NUM_LINE_SEARCH_STEPS, _rowFilter, new LineSearchIteration(getCompleter(),glmt._likelihood)).asyncExec(_activeData._adaptedFrame);
          return;
        } else {
          _sc.addIterationScore(_taskInfo._iter - 1, logl, objVal);
          if (lastObjVal > objVal) {
            _taskInfo._beta = glmt._beta;
            _taskInfo._objVal = objVal;
            _taskInfo._ginfo = null;
          }
        }
        final double[] newBeta = MemoryManager.malloc8d(glmt._xy.length);
        double l2pen = _parms._lambda[_lambdaId] * (1 - _parms._alpha[0]);
        double l1pen = _parms._lambda[_lambdaId] * _parms._alpha[0];
        double defaultRho = _bc._betaLB != null || _bc._betaUB != null ? _taskInfo._lambdaMax * 1e-2 : 0;
        long tx = System.currentTimeMillis();
        // l1pen or upper/lower bounds require ADMM solver
        if (l1pen > 0 || _bc._betaLB != null || _bc._betaUB != null || _bc._betaGiven != null) {
          // double rho = Math.max(1e-4*_taskInfo._lambdaMax*_parms._alpha[0],_currentLambda*_parms._alpha[0]);
          GramSolver gslvr = new GramSolver(glmt._gram, glmt._xy, _parms._intercept, l2pen, l1pen /*, rho*/, _bc._betaGiven, _bc._rho, defaultRho, _bc._betaLB, _bc._betaUB);
          new ADMM.L1Solver(1e-4, 10000).solve(gslvr, newBeta, l1pen, _parms._intercept, _bc._betaLB, _bc._betaUB);
        } else {
          glmt._gram.addDiag(l2pen);
          new GramSolver(glmt._gram,glmt._xy,_taskInfo._lambdaMax, _parms._beta_epsilon, _parms._intercept).solve(newBeta);
        }
        LogInfo("iteration computed in " + (callbackStart - _iterationStartTime) + " + " + (System.currentTimeMillis() - tx) + " ms");
        _taskInfo._worked += _taskInfo._workPerIteration;
        update(_taskInfo._workPerIteration, "lambdaId = " + _lambdaId + ", iteration = " + _taskInfo._iter + ", objective value = " + MathUtils.roundToNDigits(objVal,4));
        if (ArrayUtils.hasNaNsOrInfs(newBeta)) {
          throw new RuntimeException(LogInfo("got NaNs and/or Infs in beta"));
        } else {
          final double bdiff = beta_diff(glmt._beta, newBeta);
          if ((_parms._family == Family.gaussian && _parms._link == Link.identity) || bdiff < _parms._beta_epsilon || _taskInfo._iter >= _parms._max_iterations) { // Gaussian is non-iterative and gradient is ADMMSolver's gradient => just validate and move on to the next lambda_value
            int diff = (int) Math.log10(bdiff);
            int nzs = 0;
            for (int i = 0; i < newBeta.length; ++i)
              if (newBeta[i] != 0) ++nzs;
            LogInfo("converged (reached a fixed point with ~ 1e" + diff + " precision), got " + nzs + " nzs");
            _taskInfo._beta = _parms._family == Family.gaussian ? newBeta : glmt._beta;
            checkKKTsAndComplete(true);
            return;
          } else { // not done yet, launch next iteration
            if(_taskInfo._lineSearch || _activeData.fullN() > 1000 || _activeData._adaptedFrame.numCols() > 100){
              getCompleter().addToPendingCount(1);
              LogDebug("invoking line search, objval = " + objVal + ", lastObjVal = " + lastObjVal); // todo: get gradient here?
              new GLMLineSearchTask(_activeData, _parms, 1.0 / _taskInfo._nobs, glmt._beta, ArrayUtils.subtract(newBeta, glmt._beta), 1, LINE_SEARCH_STEP, NUM_LINE_SEARCH_STEPS, _rowFilter, new H2OCallback<GLMLineSearchTask>((H2OCountedCompleter)getCompleter()) {
                @Override
                public void callback(GLMLineSearchTask lst) {
                  assert lst._nobs == _taskInfo._nobs;
                  double t = 1;
                  for (int i = 0; i < lst._likelihoods.length; ++i, t *= LINE_SEARCH_STEP) {
                    double[] beta = ArrayUtils.wadd(lst._beta.clone(), lst._direction, t);
                    double newObj = objVal(lst._likelihoods[i], beta, _parms._lambda[_lambdaId],_taskInfo._nobs,_activeData._intercept);
                    if (_taskInfo._objVal - newObj > 1e-8) {
                      LogDebug("step = " + t + ",  objval = " + newObj);
                      if(t == 1) {
                        if(++_taskInfo._lsCnt == 2) { // if we do not need line search in 2 consecutive iterations turn it off
                          _taskInfo._lineSearch = false;
                          _taskInfo._lsCnt = 0;
                        }
                      } else
                        _taskInfo._lsCnt = 0;
                      getCompleter().addToPendingCount(1);
                      new GLMIterationTask(GLM.this._key, _activeData, _parms._lambda[_lambdaId] * (1 - _parms._alpha[0]), _parms, true, beta, _parms._intercept?_taskInfo._ymu:.5, _rowFilter, new Iteration(getCompleter(), true, true)).asyncExec(_activeData._adaptedFrame);
                      return;
                    }
                  }
                  // converged
                  int nzs = 0;
                  for (int i = 0; i < glmt._beta.length; ++i)
                    if (glmt._beta[i] != 0) ++nzs;
                  LogInfo("converged (step size too small(2))");
                  _taskInfo._beta = glmt._beta;
                  checkKKTsAndComplete(true);
                }
              }).asyncExec(_activeData._adaptedFrame);
            } else {
              final boolean validate = false; // too much overhead! (_taskInfo._iter % 5) == 0;
              getCompleter().addToPendingCount(1);
              new GLMIterationTask(GLM.this._key, _activeData, _parms._lambda[_lambdaId] * (1 - _parms._alpha[0]), glmt._params, validate, newBeta, _parms._intercept ? _taskInfo._ymu : 0.5, _rowFilter, new Iteration(getCompleter(), true)).asyncExec(_activeData._adaptedFrame);
            }
          }
        }
      }
    }

    private class LineSearchIteration extends H2O.H2OCallback<GLMLineSearchTask> {
      final double _expectedLikelihood;
      LineSearchIteration(CountedCompleter cmp, double expectedLikelihood) {
        super((H2OCountedCompleter) cmp);
        _expectedLikelihood = expectedLikelihood;
      }

      @Override
      public void callback(final GLMLineSearchTask lst) {
        assert lst._nobs == _taskInfo._nobs:lst._nobs + " != " + _taskInfo._nobs  + ", filtervec = " + (lst._rowFilter == null);
        assert (Double.isNaN(_expectedLikelihood) || Double.isInfinite(_expectedLikelihood)) || Math.abs(lst._likelihoods[0] - _expectedLikelihood)/_expectedLikelihood < 1e-6:"expected likelihood = " + _expectedLikelihood + ", got " + lst._likelihoods[0];
        double t = lst._initStep;
        for (int i = 0; i < lst._likelihoods.length && t >= MINLINE_SEARCH_STEP; ++i, t *= LINE_SEARCH_STEP) {
          double[] beta = ArrayUtils.wadd(_taskInfo._beta.clone(), lst._direction, t);
          double newObj = objVal(lst._likelihoods[i], beta, _parms._lambda[_lambdaId],_taskInfo._nobs,_activeData._intercept);
          if (_taskInfo._objVal > newObj) {
            assert t < 1;
            LogInfo("line search: found admissible step = " + t + ",  objval = " + newObj);
            getCompleter().addToPendingCount(1);
            new GLMIterationTask(GLM.this._key, _activeData, _parms._lambda[_lambdaId] * (1 - _parms._alpha[0]), _parms, true, beta, _parms._intercept?_taskInfo._ymu:.5, _rowFilter, new Iteration(getCompleter(), true, false)).asyncExec(_activeData._adaptedFrame);
            return;
          }
        }
        if(t > MINLINE_SEARCH_STEP) {
          getCompleter().addToPendingCount(1);
          t /= LINE_SEARCH_STEP;
          // GLMLineSearchTask(DataInfo dinfo, GLMParameters params, double reg, double [] beta, double [] direction, double initStep, double step, int nsteps, Vec rowFilter, CountedCompleter cc) {
          new GLMTask.GLMLineSearchTask(_activeData, _parms, lst._reg, lst._beta, lst._direction, t, LINE_SEARCH_STEP, NUM_LINE_SEARCH_STEPS, lst._rowFilter, new LineSearchIteration(getCompleter(),lst._likelihoods[lst._likelihoods.length - 1])).asyncExec(_activeData._adaptedFrame);
          return;
        }
        // no line step worked => converge
        LogInfo("converged (step size too small(1))");
        checkKKTsAndComplete(true);
      }
    }

    private final double beta_diff(double[] b1, double[] b2) {
      if (b1 == null) return Double.MAX_VALUE;
      double res = b1[0] >= b2[0] ? b1[0] - b2[0] : b2[0] - b1[0];
      for (int i = 1; i < b1.length; ++i) {
        double diff = b1[i] - b2[i];
        if (diff > res)
          res = diff;
        else if (-diff > res)
          res = -diff;
      }
      return res;
    }


    protected double l1norm(double[] beta) {
      if (beta == null) return 0;
      double l1 = 0;
      for (int i = 0; i < beta.length - 1; ++i)
        l1 += beta[i] < 0 ? -beta[i] : beta[i];
      return l1;
    }
  }

  /**
   * Created by tomasnykodym on 3/30/15.
   */
  public static final class GramSolver implements ProximalSolver {
    private final Gram _gram;
    private Cholesky _chol;

    private final double [] _xy;
    final double _lambda;
    double  [] _rho;
    boolean _addedL2;
    double _betaEps;

    private static double boundedX(double x, double lb, double ub) {
      if(x < lb)x = lb;
      if(x > ub)x = ub;
      return x;
    }

    public GramSolver(Gram gram, double[] xy, double lmax, double betaEps, boolean intercept) {
      _gram = gram;
      _lambda = 0;
      _betaEps = betaEps;
      if(!intercept) {
        gram.dropIntercept();
        xy = Arrays.copyOf(xy,xy.length-1);
      }
      _xy = xy;
      double [] rhos = MemoryManager.malloc8d(xy.length);
      computeCholesky(gram,rhos, lmax*1e-8);
      _addedL2 = rhos[0] != 0;
      _rho = _addedL2?rhos:null;
    }
    // solve non-penalized problem
    public void solve(double [] result) {
      System.arraycopy(_xy,0,result,0, _xy.length);
      _chol.solve(result);
      double gerr = Double.POSITIVE_INFINITY;
      if(_addedL2) { // had to add l2-pen to turn the gram to be SPD
        double [] oldRes = MemoryManager.arrayCopyOf(result, result.length);
        for(int i = 0; i < 1000; ++i) {
          solve(oldRes, result);
          double [] g = gradient(result);
          gerr = Math.max(-ArrayUtils.minValue(g), ArrayUtils.maxValue(g));
          if(gerr < 1e-4) return;
          System.arraycopy(result,0,oldRes,0,result.length);
        }
        Log.warn("Gram solver did not converge, gerr = " + gerr);
      }
    }

    public GramSolver(Gram gram, double[] xy, boolean intercept, double l2pen, double l1pen, double[] beta_given, double[] proxPen, double default_rho, double[] lb, double[] ub) {
      if(ub != null && lb != null)
        for(int i = 0; i < ub.length; ++i) {
          assert ub[i] >= lb[i]:i + ": ub < lb, ub = " + Arrays.toString(ub) + ", lb = " + Arrays.toString(lb) ;
        }
      _lambda = l2pen;
      _gram = gram;
      // Try to pick optimal rho constant here used in ADMM solver.
      //
      // Rho defines the strength of proximal-penalty and also the strentg of L1 penalty aplpied in each step.
      // Picking good rho constant is tricky and greatly influences the speed of convergence and precision with which we are able to solve the problem.
      //
      // Intuitively, we want the proximal l2-penalty ~ l1 penalty (l1 pen = lambda/rho, where lambda is the l1 penalty applied to the problem)
      // Here we compute the rho for each coordinate by using equation for computing coefficient for single coordinate and then making the two penalties equal.
      //
      int ii = intercept?1:0;
      int icptCol = xy.length-1;
      double [] rhos = MemoryManager.malloc8d(xy.length - 1 + ii);
      double min = Double.POSITIVE_INFINITY;
      for (int i = 0; i < xy.length - 1; ++i) {
        double d = xy[i];
        d = d >= 0 ? d : -d;
        if (d < min && d != 0) min = d;
      }
      double ybar = xy[icptCol];
      for (int i = 0; i < rhos.length - ii; ++i) {
        double y = xy[i];
        if (y == 0) y = min;
        double xbar = gram.get(icptCol, i);
        double x = (beta_given != null && proxPen != null)
          ? (y - ybar * gram.get(icptCol, i) + proxPen[i] * beta_given[i]) / ((gram.get(i, i) - xbar * xbar) + l2pen + proxPen[i])
          : ((y - ybar * xbar) / (gram.get(i, i) - xbar * xbar) + l2pen);///gram.get(i,i);
        rhos[i] = ADMM.L1Solver.estimateRho(x,l1pen, lb == null?Double.NEGATIVE_INFINITY:lb[i], ub == null?Double.POSITIVE_INFINITY:ub[i]);
      }
      // do the intercept separate as l1pen does not apply to it
      if (intercept && (lb != null && !Double.isInfinite(lb[icptCol]) || ub != null && !Double.isInfinite(ub[icptCol]))) {
        int icpt = xy.length - 1;
        rhos[icpt] = 1;//(xy[icpt] >= 0 ? xy[icpt] : -xy[icpt]);
      }
      if(!intercept) {
        gram.dropIntercept();
        xy = Arrays.copyOf(xy,xy.length-1);
      }
      if(l2pen > 0)
        gram.addDiag(l2pen);
      if(proxPen != null && beta_given != null) {
        gram.addDiag(proxPen);
        xy = xy.clone();
        for(int i = 0; i < xy.length; ++i)
          xy[i] += proxPen[i]*beta_given[i];
      }
      computeCholesky(gram,rhos,1e-5);
      _rho = rhos;
      _xy = xy;
    }

    private void computeCholesky(Gram gram, double [] rhos, double rhoAdd) {
      gram.addDiag(rhos);
      _chol = gram.cholesky(null,true,null);
      if(!_chol.isSPD())  { // make sure rho is big enough
        gram.addDiag(ArrayUtils.mult(rhos, -1));
        ArrayUtils.mult(rhos, -1);
        for(int i = 0; i < rhos.length; ++i)
          rhos[i] += rhoAdd;//1e-5;
        Log.info("Got NonSPD matrix with original rho, re-computing with rho = " + rhos[0]);
        _gram.addDiag(rhos);
        _chol = gram.cholesky(null,true,null);
        int cnt = 0;
        while(!_chol.isSPD() && cnt++ < 5) {
          gram.addDiag(ArrayUtils.mult(rhos, -1));
          ArrayUtils.mult(rhos, -1);
          for(int i = 0; i < rhos.length; ++i)
            rhos[i] *= 100;
          Log.warn("Still NonSPD matrix, re-computing with rho = " + rhos[0]);
            _gram.addDiag(rhos);
          _chol = gram.cholesky(null,true,null);
        }
        if(!_chol.isSPD())
          throw new NonSPDMatrixException();
      }
      gram.addDiag(ArrayUtils.mult(rhos, -1));
      ArrayUtils.mult(rhos, -1);
    }

    @Override
    public double [] rho() { return _rho;}

    @Override
    public boolean solve(double [] beta_given, double [] result) {
      if(beta_given != null)
        for(int i = 0; i < _xy.length; ++i)
          result[i] = _xy[i] + _rho[i] * beta_given[i];
      else
        System.arraycopy(_xy,0,result,0,_xy.length);
      _chol.solve(result);
      return true;
    }

    @Override
    public boolean hasGradient() { return false;}

    @Override
    public double[] gradient(double [] beta) {
      double [] grad = _gram.mul(beta);
      for(int i = 0; i < _xy.length; ++i)
        grad[i] -= _xy[i];
      return grad;
    }

    @Override
    public int iter() {
      return 0;
    }
  }


  public static class ProximalGradientInfo extends L_BFGS.GradientInfo {
    final GradientInfo _origGinfo;
    public ProximalGradientInfo(GradientInfo origGinfo, double objVal, double[] gradient) {
      super(objVal,gradient);
      _origGinfo = origGinfo;
    }
  }

  /**
   * Simple wrapper around gradient computation, adding proximal penalty
   */
  public static class ProximalGradientSolver extends L_BFGS.GradientSolver {
    final L_BFGS.GradientSolver _solver;
    final double [] _betaGiven;
    final double [] _rho;

    public ProximalGradientSolver(GradientSolver s, double [] betaGiven, double [] rho) {
      super();
      _solver = s;
      _betaGiven = betaGiven;
      _rho = rho;
    }

    @Override
    public GradientInfo getGradient(double[] beta) {
      GradientInfo gt = _solver.getGradient(beta);
      double [] grad = gt._gradient.clone();
      double obj = gt._objVal;
      for (int i = 0; i < gt._gradient.length; ++i) {
        double diff = (beta[i] - _betaGiven[i]);
        double pen = _rho[i] * diff;
        grad[i] += pen;
        obj += .5*pen*diff;
      }
      return new ProximalGradientInfo(gt,obj,grad);
    }

    @Override
    public double[] getObjVals(double[] beta, double[] pk, int nSteps, double initialStep, double stepDec) {
      double [] objs = _solver.getObjVals(beta,pk, nSteps, initialStep, stepDec);
      double step = 1;
      assert objs.length == nSteps;
      for (int i = 0; i < objs.length; ++i, step *= stepDec) {
        double [] b = ArrayUtils.wadd(beta.clone(), pk, step);
        double pen = 0;
        for (int j = 0; j < _betaGiven.length; ++j) {
          double diff = b[j] - _betaGiven[j];
          pen +=  _rho[j] * diff * diff;
        }
        objs[i] += .5 * pen;
      }
      return objs;
    }
  }

  public static final class GLMGradientInfo extends L_BFGS.GradientInfo {
    final double _likelihood;
    public GLMGradientInfo(double likelihood, double objVal, double[] grad) {
      super(objVal, grad);
      _likelihood = likelihood;
    }
  }
  
  public static final class LBFGS_ProximalSolver implements ProximalSolver {
    double [] _beta;
    final double [] _rho;
    final GradientSolver _gSolver;
    double [] _gradient;
    public int _iter;
    L_BFGS.ProgressMonitor _pm;
    double _gradEps = 1e-8;
    double _objEps = 1e-5;

    public LBFGS_ProximalSolver(GradientSolver gs, double [] beta, double [] rho, L_BFGS.ProgressMonitor pm){
      _gSolver = gs;
      _beta = beta;
      _rho = rho;
      _pm = pm;
    }
    public LBFGS_ProximalSolver setGradEps(double eps) {
      _gradEps = eps;
      return this;
    }

    public LBFGS_ProximalSolver setObjEps(double eps){
      _objEps = eps;
      return this;
    }
    
    @Override
    public double[] rho() { return _rho;}

    double [] _beta_given;
    GradientInfo _ginfo;
    @Override
    public boolean solve(double[] beta_given, double[] result) {
      ProximalGradientSolver s = new ProximalGradientSolver(_gSolver,beta_given,_rho);
      if(_beta_given == null)
        _beta_given = MemoryManager.malloc8d(beta_given.length);
      if(_ginfo != null) { // update the gradient
        for(int i = 0; i < beta_given.length; ++i) {
          _ginfo._gradient[i] += _rho[i] * (_beta_given[i] - beta_given[i]);
          _ginfo._objVal += .5 * _rho[i] *  (((_beta[i] - beta_given[i]) * (_beta[i] - beta_given[i])) -( (_beta[i] - _beta_given[i]) * (_beta[i] - _beta_given[i])));
          _beta_given[i] = beta_given[i];
        }
      } else _ginfo = s.getGradient(_beta);
      L_BFGS.Result r  = new L_BFGS().setMinIter(5).setObjEps(_objEps).setGradEps(_gradEps).solve(s, _beta, _ginfo, _pm);
      _ginfo = r.ginfo;
      _beta = r.coefs;
      _gradient = r.ginfo._gradient;
      _iter += r.iter;
      System.arraycopy(_beta,0,result,0,_beta.length);
      return r.converged;
    }
    @Override
    public boolean hasGradient() {
      return _gradient != null;
    }
    @Override
    public double[] gradient(double[] beta) {
      return _gSolver.getGradient(beta)._gradient;
    }
    public int iter() {
      return _iter;
    }
  }


  /**
   * Gradient and line search computation for L_BFGS and also L_BFGS solver wrapper (for ADMM)
   */
  public static final class GLMGradientSolver extends GradientSolver  {
    final GLMParameters _glmp;
    final DataInfo _dinfo;
    final double _ymu;
    final double _lambda;
    final double _reg;
    Vec _rowFilter;
    double [] _beta;

    public GLMGradientSolver(GLMParameters glmp, DataInfo dinfo, double lambda, double ymu, double wsum) {
      this(glmp, dinfo, lambda, ymu, wsum,  null);
    }

    public GLMGradientSolver(GLMParameters glmp, DataInfo dinfo, double lambda, double ymu, double wsum, Vec rowFilter) {
      _glmp = glmp;
      _dinfo = dinfo;
      _ymu = ymu;
//      _nobs = nobs;
      _lambda = lambda;
      _rowFilter = rowFilter;
      _reg = 1.0/wsum;
    }

    public GLMGradientSolver setBetaStart(double [] beta) {
      _beta = beta.clone();
      return this;
    }

    @Override
    public GLMGradientInfo getGradient(double[] beta) {
      assert beta.length == _dinfo.fullN()+1;
      if(!_glmp._intercept) // make sure intercept is 0
        beta[beta.length-1] = 0;
      GLMGradientTask gt = _glmp._family == Family.binomial
        ? new LBFGS_LogisticGradientTask(_dinfo, _glmp, _lambda, beta, _reg, _rowFilter ).doAll(_dinfo._adaptedFrame)
        :
      /*GLMGradientTask gt = */new GLMGradientTask(_dinfo, _glmp, _lambda, beta, _reg, _rowFilter).doAll(_dinfo._adaptedFrame);
      if(!_glmp._intercept) // no intercept, null the gradient
        gt._gradient[gt._gradient.length-1] = 0;
      return new GLMGradientInfo(gt._likelihood, gt._likelihood * _reg +  .5 * _lambda * ArrayUtils.l2norm2(beta,_dinfo._intercept), gt._gradient);
    }

    @Override
    public double[] getObjVals(double[] beta, double[] direction, int nSteps, double initialStep, double stepDec) {
      double[] objs = new GLMLineSearchTask(_dinfo, _glmp, 1.0, beta, direction, initialStep, stepDec, nSteps, _rowFilter).setFasterMetrics(true).doAll(_dinfo._adaptedFrame)._likelihoods;
      double step = 1;
      for (int i = 0; i < objs.length; ++i, step *= stepDec) {
        objs[i] *= _reg;
        if (_lambda > 0 ) { // have some l2 pen
          double[] b = ArrayUtils.wadd(beta.clone(), direction, step);
          if (_lambda > 0)
            objs[i] += .5 * _lambda * ArrayUtils.l2norm2(b, _dinfo._intercept);
        }
      }
      return objs;
    }
  }

  private static final double[] expandVec(double[] beta, final int[] activeCols, int fullN) {
    assert beta != null;
    if (activeCols == null) return beta;
    double[] res = MemoryManager.malloc8d(fullN);
    int i = 0;
    for (int c : activeCols)
      res[c] = beta[i++];
    res[res.length - 1] = beta[beta.length - 1];
    return res;
  }

  private final static double[] contractVec(double[] beta, final int[] activeCols) {
    if (beta == null) return null;
    if (activeCols == null) return beta.clone();
    double[] res = MemoryManager.malloc8d(activeCols.length + 1);
    int i = 0;
    for (int c : activeCols)
      res[i++] = beta[c];
    res[res.length - 1] = beta[beta.length - 1];
    return res;
  }
  private final static double[] resizeVec(double[] beta, final int[] activeCols, final int[] oldActiveCols, int fullN) {
    if (beta == null || Arrays.equals(activeCols, oldActiveCols)) return beta;
    double[] full = expandVec(beta, oldActiveCols, fullN);
    if (activeCols == null) return full;
    return contractVec(full, activeCols);
  }

}<|MERGE_RESOLUTION|>--- conflicted
+++ resolved
@@ -172,11 +172,7 @@
         _parms._max_active_predictors = _parms._solver == Solver.IRLSM ?6000:100000000;
       if (_parms._link == Link.family_default)
         _parms._link = _parms._family.defaultLink;
-<<<<<<< HEAD
-      _dinfo = new DataInfo(Key.make(), _train, _valid, 1, _parms._use_all_factor_levels || _parms._lambda_search, _parms._standardize ? DataInfo.TransformType.STANDARDIZE : DataInfo.TransformType.NONE, DataInfo.TransformType.NONE, true, false, hasWeightCol(), hasOffsetCol(), hasFoldCol());
-=======
       _dinfo = new DataInfo(Key.make(), _train, _valid, 1, _parms._use_all_factor_levels || _parms._lambda_search, _parms._standardize ? DataInfo.TransformType.STANDARDIZE : DataInfo.TransformType.NONE, DataInfo.TransformType.NONE, true, false, false, hasWeightCol(), hasOffsetCol(), hasFoldCol());
->>>>>>> ac26cf2d
       DKV.put(_dinfo._key, _dinfo);
       if(_valid != null) {
         _validDinfo = _dinfo.validDinfo(_valid);
