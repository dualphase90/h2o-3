--- conflicted
+++ resolved
@@ -8,17 +8,11 @@
 #' @param training_frame An \linkS4class{H2OFrame} object containing the
 #'        variables in the model.
 #' @param x (Optional) A vector containing the data columns on which SVD operates.
-<<<<<<< HEAD
-#' @param nv The number of right singular vectors to be computed. This must be
-#'        between 1 and min(ncol(training_frame), nrow(training_frame)) inclusive.
-#' @param destination_key (Optional) The unique hex key assigned to the
-=======
 #' @param k The number of principal components to be computed. This must be
 #'        between 1 and min(ncol(training_frame), nrow(training_frame)) inclusive.
 #' @param retx A logical value indicating whether the projected variables should
 #'        be returned.
 #' @param model_id (Optional) The unique hex key assigned to the
->>>>>>> db321188
 #'        resulting model. Automatically generated if none is provided.
 #' @param max_iterations The maximum number of iterations to run each power
 #'        iteration loop. Must be between 1 and 1e6 inclusive.
@@ -58,13 +52,8 @@
   ## -- Force evaluate temporary ASTs -- ##
   delete <- !.is.eval(training_frame)
   if( delete ) {
-<<<<<<< HEAD
-    temp_key <- training_frame@key
-    .h2o.eval.frame(conn = training_frame@conn, ast = training_frame@mutable$ast, key = temp_key)
-=======
     temp_key <- training_frame@frame_id
     .h2o.eval.frame(conn = training_frame@conn, ast = training_frame@mutable$ast, frame_id = temp_key)
->>>>>>> db321188
   }
   
   # Gather user input
